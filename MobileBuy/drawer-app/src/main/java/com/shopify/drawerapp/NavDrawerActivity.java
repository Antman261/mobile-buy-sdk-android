/*
 * The MIT License (MIT)
 *
 * Copyright (c) 2015 Shopify Inc.
 *
 * Permission is hereby granted, free of charge, to any person obtaining a copy
 * of this software and associated documentation files (the "Software"), to deal
 * in the Software without restriction, including without limitation the rights
 * to use, copy, modify, merge, publish, distribute, sublicense, and/or sell
 * copies of the Software, and to permit persons to whom the Software is
 * furnished to do so, subject to the following conditions:
 *
 * The above copyright notice and this permission notice shall be included in
 * all copies or substantial portions of the Software.
 *
 * THE SOFTWARE IS PROVIDED "AS IS", WITHOUT WARRANTY OF ANY KIND, EXPRESS OR
 * IMPLIED, INCLUDING BUT NOT LIMITED TO THE WARRANTIES OF MERCHANTABILITY,
 * FITNESS FOR A PARTICULAR PURPOSE AND NONINFRINGEMENT. IN NO EVENT SHALL THE
 * AUTHORS OR COPYRIGHT HOLDERS BE LIABLE FOR ANY CLAIM, DAMAGES OR OTHER
 * LIABILITY, WHETHER IN AN ACTION OF CONTRACT, TORT OR OTHERWISE, ARISING FROM,
 * OUT OF OR IN CONNECTION WITH THE SOFTWARE OR THE USE OR OTHER DEALINGS IN
 * THE SOFTWARE.
 */

package com.shopify.drawerapp;

import android.app.Fragment;
import android.app.FragmentManager;
import android.app.FragmentTransaction;
import android.content.Intent;
import android.content.res.Configuration;
import android.os.Bundle;
import android.support.v4.widget.DrawerLayout;
import android.support.v7.app.ActionBar;
import android.support.v7.app.ActionBarDrawerToggle;
import android.support.v7.app.AppCompatActivity;
import android.support.v7.widget.Toolbar;
import android.view.MenuItem;
import android.view.View;
import android.widget.AdapterView;
import android.widget.ArrayAdapter;
import android.widget.ListView;

import com.shopify.buy.model.Collection;
import com.shopify.buy.model.Product;
import com.shopify.buy.ui.ProductDetailsBuilder;
import com.shopify.buy.ui.ShopifyTheme;
import com.shopify.buy.ui.cart.CartBuilder;
import com.shopify.buy.ui.cart.CartFragment;
import com.shopify.buy.ui.collections.CollectionListBuilder;
import com.shopify.buy.ui.collections.CollectionListFragment;
import com.shopify.buy.ui.products.ProductListBuilder;
import com.shopify.buy.ui.products.ProductListFragment;

/**
 * Base class for all activities in the app. Manages the ProgressDialog that is displayed while network activity is occurring.
 */
public class NavDrawerActivity extends AppCompatActivity {

    private DrawerLayout drawerLayout;
    private ListView navDrawer;
<<<<<<< HEAD
    private ShopifyTheme theme;
=======
    private ActionBarDrawerToggle drawerToggle;
    private Toolbar toolbar;
>>>>>>> 66fa8b01

    @Override
    protected void onCreate(Bundle savedInstanceState) {
        super.onCreate(savedInstanceState);

        setContentView(R.layout.nav_drawer_activity);

        theme = new ShopifyTheme(ShopifyTheme.Style.LIGHT, getResources().getColor(R.color.accent), false);

        drawerLayout = (DrawerLayout) findViewById(R.id.drawer_layout);
        // TODO pull the color from the theme
        drawerLayout.setBackgroundColor(getResources().getColor(R.color.light_background));

        navDrawer = (ListView) findViewById(R.id.nav_drawer);
        navDrawer.setAdapter(new ArrayAdapter<>(this, R.layout.nav_drawer_list_item, getResources().getStringArray(R.array.nav_drawer_items)));
        navDrawer.setOnItemClickListener(new DrawerItemClickListener());

        toolbar = (Toolbar) findViewById(R.id.drawer_toolbar);
        // TODO this should be using the appbar colors, text colors from the theme
        toolbar.setBackgroundColor(getResources().getColor(R.color.light_low_contrast_grey));

        setSupportActionBar(toolbar);

        ActionBar actionBar = getSupportActionBar();
        actionBar.setDisplayHomeAsUpEnabled(true);
        actionBar.setHomeButtonEnabled(true);

        drawerToggle = new ActionBarDrawerToggle(this, drawerLayout,
                R.string.drawer_open, R.string.drawer_closed) {

            /** Called when a drawer has settled in a completely closed state. */
            public void onDrawerClosed(View view) {
                super.onDrawerClosed(view);
                //  getActionBar().setTitle("drawer is closed");
            }

            /** Called when a drawer has settled in a completely open state. */
            public void onDrawerOpened(View drawerView) {
                super.onDrawerOpened(drawerView);
                //  getActionBar().setTitle("drawer is open");
            }
        };

        // Enable the default drawer icon
        drawerToggle.setDrawerIndicatorEnabled(true);

        // Set the drawer toggle as the DrawerListener
        drawerLayout.setDrawerListener(drawerToggle);


        // TODO loadFragment(fragment) with the first fragment
        // TODO this is temporarily loading the collection list
        CollectionListFragment fragment = new CollectionListBuilder(this)
                .setApiKey(getString(R.string.shopify_api_key))
                .setChannelid(getString(R.string.channel_id))
                .setShopDomain(getString(R.string.shop_url))
                .setApplicationName(getString(R.string.app_name))
                .buildFragment(null, new CollectionListListener());
        loadFragment(fragment);
    }

    @Override
    protected void onPostCreate(Bundle savedInstanceState)
    {
        super.onPostCreate(savedInstanceState);
        drawerToggle.syncState();
    }

    @Override
    public void onConfigurationChanged(Configuration newConfig)
    {
        super.onConfigurationChanged(newConfig);
        drawerToggle.onConfigurationChanged(newConfig);
    }

    @Override
    public boolean onOptionsItemSelected(MenuItem item) {
        // Pass the event to ActionBarDrawerToggle, if it returns
        // true, then it has handled the app icon touch event
        if (drawerToggle.onOptionsItemSelected(item)) {
            return true;
        }

        // TODO handle any other actionbar items here
        return super.onOptionsItemSelected(item);
    }

    private class DrawerItemClickListener implements ListView.OnItemClickListener {
        @Override
        public void onItemClick(AdapterView parent, View view, int position, long id) {
            // TODO loadFragment(fragment) with new Fragment based on position param

            navDrawer.setItemChecked(position, true);
            drawerLayout.closeDrawer(navDrawer);

            switch (position) {
                case 0: {
                    CollectionListFragment fragment = new CollectionListBuilder(NavDrawerActivity.this)
                            .setApiKey(getString(R.string.shopify_api_key))
                            .setChannelid(getString(R.string.channel_id))
                            .setShopDomain(getString(R.string.shop_url))
                            .setApplicationName(getString(R.string.app_name))
                            .buildFragment(null, new CollectionListListener());
                    loadFragment(fragment);
                    toolbar.setTitle(getString(R.string.collection_list_fragment_title));
                    break;
                }
                case 2: {
                    CartFragment fragment = new CartBuilder(NavDrawerActivity.this)
                            .setApiKey(getString(R.string.shopify_api_key))
                            .setChannelid(getString(R.string.channel_id))
                            .setShopDomain(getString(R.string.shop_url))
                            .setApplicationName(getString(R.string.app_name))
                            .setTheme(theme)
                                    // TODO checkout listener
                            .buildFragment(null);
                    loadFragment(fragment);
                    break;
                }
            }
        }
    }

    private void loadFragment(Fragment fragment) {
        FragmentManager fragmentManager = getFragmentManager();
        FragmentTransaction fragmentTransaction = fragmentManager.beginTransaction();

        fragmentTransaction.replace(R.id.fragment_container, fragment);
        fragmentTransaction.addToBackStack(null);

        fragmentTransaction.commit();
    }


    private class CollectionListListener implements CollectionListFragment.Listener {

        @Override
        public void onItemClick(Collection collection) {
            ProductListFragment fragment = new ProductListBuilder(NavDrawerActivity.this)
                    .setApiKey(getString(R.string.shopify_api_key))
                    .setChannelid(getString(R.string.channel_id))
                    .setShopDomain(getString(R.string.shop_url))
                    .setApplicationName(getString(R.string.app_name))
                    .setCollection(collection)
                    .buildFragment(null, new ProductListListener());
            loadFragment(fragment);

            toolbar.setTitle(collection.getTitle());

        }

        @Override
        public void onItemLongClick(Collection collection) {
            // do nothing
        }

    }

    private class ProductListListener implements ProductListFragment.Listener {
        // TODO get the shop somewhere central and pass in here

        @Override
        public void onItemClick(Product product) {
            Intent intent = new ProductDetailsBuilder(NavDrawerActivity.this)
                    .setApiKey(getString(R.string.shopify_api_key))
                    .setChannelid(getString(R.string.channel_id))
                    .setShopDomain(getString(R.string.shop_url))
                    .setApplicationName(getString(R.string.app_name))
                    .setProduct(product)
                    .setTheme(theme)
                            // TODO determine which url/scheme we want to return to
//                    .setWebReturnToUrl(getString(R.string.web_return_to_url))
//                    .setWebReturnToLabel(getString(R.string.web_return_to_label))
                    .build();

            // TODO handle the result
            NavDrawerActivity.this.startActivityForResult(intent, 1);
        }

        @Override
        public void onItemLongClick(Product product) {
            // do nothing
        }

    }

}<|MERGE_RESOLUTION|>--- conflicted
+++ resolved
@@ -59,12 +59,9 @@
 
     private DrawerLayout drawerLayout;
     private ListView navDrawer;
-<<<<<<< HEAD
     private ShopifyTheme theme;
-=======
     private ActionBarDrawerToggle drawerToggle;
     private Toolbar toolbar;
->>>>>>> 66fa8b01
 
     @Override
     protected void onCreate(Bundle savedInstanceState) {
