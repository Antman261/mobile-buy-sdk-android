/*
 * The MIT License (MIT)
 *
 * Copyright (c) 2015 Shopify Inc.
 *
 * Permission is hereby granted, free of charge, to any person obtaining a copy
 * of this software and associated documentation files (the "Software"), to deal
 * in the Software without restriction, including without limitation the rights
 * to use, copy, modify, merge, publish, distribute, sublicense, and/or sell
 * copies of the Software, and to permit persons to whom the Software is
 * furnished to do so, subject to the following conditions:
 *
 * The above copyright notice and this permission notice shall be included in
 * all copies or substantial portions of the Software.
 *
 * THE SOFTWARE IS PROVIDED "AS IS", WITHOUT WARRANTY OF ANY KIND, EXPRESS OR
 * IMPLIED, INCLUDING BUT NOT LIMITED TO THE WARRANTIES OF MERCHANTABILITY,
 * FITNESS FOR A PARTICULAR PURPOSE AND NONINFRINGEMENT. IN NO EVENT SHALL THE
 * AUTHORS OR COPYRIGHT HOLDERS BE LIABLE FOR ANY CLAIM, DAMAGES OR OTHER
 * LIABILITY, WHETHER IN AN ACTION OF CONTRACT, TORT OR OTHERWISE, ARISING FROM,
 * OUT OF OR IN CONNECTION WITH THE SOFTWARE OR THE USE OR OTHER DEALINGS IN
 * THE SOFTWARE.
 */

package com.shopify.buy.model;

import android.text.TextUtils;

<<<<<<< HEAD
=======
import com.google.gson.Gson;
import com.google.gson.GsonBuilder;
import com.google.gson.JsonDeserializationContext;
import com.google.gson.JsonDeserializer;
import com.google.gson.JsonElement;
import com.google.gson.JsonObject;
import com.google.gson.JsonParseException;
import com.google.gson.JsonSerializationContext;
import com.google.gson.JsonSerializer;
>>>>>>> e8499205
import com.google.gson.annotations.SerializedName;
import com.google.gson.reflect.TypeToken;
import com.shopify.buy.dataprovider.BuyClientFactory;
import com.shopify.buy.model.internal.MarketingAttribution;
import com.shopify.buy.utils.DateUtility;

import java.lang.reflect.Type;
import java.util.ArrayList;
import java.util.Date;
import java.util.HashMap;
import java.util.HashSet;
import java.util.List;
import java.util.Map;

import retrofit.Callback;

/**
 * The checkout object. This is the main object that you will interact with when creating orders on Shopify.
 * After making changes to your checkout object by calling any of the setter functions, make sure you call
 * {@link com.shopify.buy.dataprovider.BuyClient#updateCheckout(Checkout, Callback) updateCheckout}.
 */
public class Checkout extends ShopifyObject {

    private static final String ATTRIBUTES_JSON_KEY = "attributes";

    private String email;

    protected String token;

    @Deprecated
    @SerializedName("order_id")
    private Long orderId;

    private Order order;

    @SerializedName("requires_shipping")
    private Boolean requiresShipping;

    @SerializedName("taxes_included")
    private Boolean taxesIncluded;

    private String currency;

    @SerializedName("subtotal_price")
    private String subtotalPrice;

    @SerializedName("total_tax")
    private String totalTax;

    @SerializedName("total_price")
    private String totalPrice;

    @SerializedName("payment_session_id")
    private String paymentSessionId;

    @SerializedName("payment_url")
    private String paymentUrl;

    @SerializedName("payment_due")
    private String paymentDue;

    @SerializedName("reservation_time")
    private Long reservationTime;

    @SerializedName("reservation_time_left")
    private Long reservationTimeLeft;

    @SerializedName("line_items")
    private List<LineItem> lineItems;

    @SerializedName("tax_lines")
    private List<TaxLine> taxLines;

    private Discount discount;

    @SerializedName("billing_address")
    private Address billingAddress;

    @SerializedName("shipping_address")
    private Address shippingAddress;

    @SerializedName("shipping_rate")
    private ShippingRate shippingRate;

    @SerializedName("shipping_rate_id")
    private String shippingRateId;

    @SerializedName("marketing_attribution")
    private MarketingAttribution marketingAttribution;

    @SerializedName("channel_id")
    private String channelId;

    @SerializedName("web_url")
    private String webUrl;

    @SerializedName("web_return_to_url")
    private String webReturnToUrl;

    @SerializedName("web_return_to_label")
    private String webReturnToLabel;

    final private String channel = "mobile_app";

    @SerializedName("gift_cards")
    private List<GiftCard> giftCards;

    @Deprecated
    @SerializedName("order_status_url")
    private String orderStatusUrl;

    @SerializedName("created_at")
    private Date createdAtDate;

    @SerializedName("credit_card")
    private CreditCard creditCard;

    @SerializedName("customer_id")
    private String customerId;

    @SerializedName("privacy_policy_url")
    private String privacyPolicyUrl;

    @SerializedName("refund_policy_url")
    private String refundPolicyUrl;

    @SerializedName("terms_of_service_url")
    private String termsOfServiceUrl;

    @SerializedName("source_name")
    private String sourceName;

    @SerializedName("source_identifier")
    private String sourceIdentifier;

    private String note;

    private transient List<CheckoutAttribute> attributes;

    public Checkout(Cart cart) {
        lineItems = new ArrayList<LineItem>(cart.getLineItems());
    }

    /**
     * @return The identifier of the source of this checkout (used  for tracking purposes). For the Mobile Buy SDK, this is set to the Mobile App Channel ID of the shop, which you can find in your shop's admin portal by navigating to Integration under Mobile App.
     */
    public String getSourceIdentifier() {
        return sourceIdentifier;
    }

    /**
     * @return The name of the source of this checkout (used for tracking purposes). For the Mobile Buy SDK, this is set to "mobile_app".
     */
    public String getSourceName() {
        return sourceName;
    }

    /**
     * @return The website URL for the terms of service for the checkout.
     */
    public String getTermsOfServiceUrl() {
        return termsOfServiceUrl;
    }

    /**
     * @return The website URL for the refund policy for the checkout.
     */
    public String getRefundPolicyUrl() {
        return refundPolicyUrl;
    }

    /**
     * @return The website URL for the privacy policy for the checkout.
     */
    public String getPrivacyPolicyUrl() {
        return privacyPolicyUrl;
    }

    /**
     * @return Customer ID associated with the checkout.
     */
    public String getCustomerId() {
        return customerId;
    }

    /**
     * @return Creation date of the checkout.
     */
    public Date getCreatedAtDate() {
        return createdAtDate;
    }

    /**
     * @return The {@link CreditCard} stored on the checkout.
     */
    public CreditCard getCreditCard() {
        return creditCard;
    }

    /**
     * @deprecated Use {@link #getOrder()}.
     */
    public String getOrderStatusUrl() {
        return orderStatusUrl;
    }

    /**
     * @return The customer's email address.
     */
    public String getEmail() {
        return email;
    }

    /**
     * @return Unique token for the checkout.
     */
    public String getToken() {
        return token;
    }

    /**
     * @deprecated Use {@link #getOrder()}.
     */
    public Long getOrderId() {
        return orderId;
    }

    /**
     * @return This value is null until the checkout is complete. Once it is completed, it will containin the {@link Order#name}, {@link Order#id}, and {@link Order#statusUrl}
     */
    public Order getOrder() {
        return order;
    }

    /**
     * @return {@code true} if checkout has been completed and there's an order with an id, {@code false} otherwise.
     */
    public boolean hasOrderId() {
        return order != null && order.getId() != null && order.getId() > 0;
    }

    /**
     * @return {@code true} if the fulfillment of this checkout requires shipping, {@code false} otherwise.
     */
    public Boolean isRequiresShipping() {
        return requiresShipping;
    }

    /**
     * @return {@code true} if taxes are included in the price, {@code false} otherwise.
     */
    public Boolean isTaxesIncluded() {
        return taxesIncluded;
    }

    /**
     * @return The three letter code (ISO 4217) for the currency used for the payment.
     */
    public String getCurrency() {
        return currency;
    }

    /**
     * @return The list of {@link GiftCard} objects that have been added to this checkout.
     */
    public List<GiftCard> getGiftCards() {
        return giftCards;
    }

    /***
     * @return Price of the order before shipping and taxes.
     */
    public String getSubtotalPrice() {
        return subtotalPrice;
    }

    /**
     * @return The sum of all the taxes applied to the line items in the order.
     */
    public String getTotalTax() {
        return totalTax;
    }

    /**
     * @return The sum of all the prices of all the items in the order (taxes and discounts included).
     */
    public String getTotalPrice() {
        return totalPrice;
    }

    /**
     * @return The Payment Session ID associated with a credit card transaction.
     */
    public String getPaymentSessionId() {
        return paymentSessionId;
    }

    /**
     * @return URL to the payment gateway.
     */
    public String getPaymentUrl() {
        return paymentUrl;
    }

    /**
     * @return The payment due after applying giftcards or other methods of partial payment
     */
    public String getPaymentDue() {
        return paymentDue;
    }

    /**
     * @return The reservation time on this checkout (in seconds).
     */
    public Long getReservationTime() {
        return reservationTime;
    }

    /**
     * @return Reservation time remaining on the checkout (in seconds).
     */
    public Long getReservationTimeLeft() {
        return reservationTimeLeft;
    }

    /**
     * @return The list of {@link LineItem} objects in this checkout. Note that these are different from {@link CartLineItem} objects in that they do not contain the {@link ProductVariant}.
     */
    public List<LineItem> getLineItems() {
        return lineItems;
    }

    /**
     * @return List of tax line objects on the checkout.
     */
    public List<TaxLine> getTaxLines() {
        return taxLines;
    }

    /**
     * @return The mailing address associated with the payment method.
     */
    public Address getBillingAddress() {
        return billingAddress;
    }

    /**
     * @return The mailing address that the order will be shipped to.
     */
    public Address getShippingAddress() {
        return shippingAddress;
    }

    /**
     * @return The shipping rate chosen for the checkout.
     */
    public ShippingRate getShippingRate() {
        return shippingRate;
    }

    /**
     * @return The {@link Discount} that has been applied to the checkout, if applicable.
     */
    public Discount getDiscount() {
        return discount;
    }

    /**
     * @return Channel ID where the checkout was created.
     */
    public String getChannelId() {
        return channelId;
    }

    /**
     * @return URL which is used for completing checkout in browser.
     */
    public String getWebUrl() {
        return webUrl;
    }

    /**
     * @return An optional note attached to the order.
     */
    public String getNote() {
        return note;
    }

    /**
     * @return An optional list of {@link CheckoutAttribute} attached to the checkout
     */
    public List<CheckoutAttribute> getAttributes() {
        if (attributes == null) {
            attributes = new ArrayList<>();
        }
        return attributes;
    }

    /**
     * For internal use only.
     */
    public MarketingAttribution getMarketingAttribution() {
        return marketingAttribution;
    }

    /**
     * For internal use only.
     */
    public void setSourceIdentifier(String sourceIdentifier) {
        this.sourceIdentifier = sourceIdentifier;
    }

    /**
     * For internal use only.
     */
    public void setSourceName(String sourceName) {
        this.sourceName = sourceName;
    }

    /**
     * @param customerId The customer's id.
     */
    public void setCustomerId(String customerId) {
        this.customerId = customerId;
    }

    /**
     * @param email The customer's email address.
     */
    public void setEmail(String email) {
        this.email = email;
    }

    /**
     * @param billingAddress The mailing address associated with the payment method.
     */
    public void setBillingAddress(Address billingAddress) {
        this.billingAddress = billingAddress;
    }

    /**
     * The default reservation time on a checkout is 300 seconds (5 minutes).
     * Setting the reservation time to 0 and updating the checkout (via {@link com.shopify.buy.dataprovider.BuyClient#updateCheckout(Checkout, Callback) updateCheckout(checkout, callback)})
     * will release the inventory reserved by this checkout. This can also be done by calling {@link com.shopify.buy.dataprovider.BuyClient#removeProductReservationsFromCheckout(Checkout, Callback) removeProductReservationsFromCheckout(checkout, callback)}.
     *
     * @param reservationTime The reservation time on this checkout (in seconds).
     */
    public void setReservationTime(long reservationTime) {
        this.reservationTime = reservationTime;
    }

    /**
     * @param shippingAddress The mailing address that the order will be shipped to.
     */
    public void setShippingAddress(Address shippingAddress) {
        this.shippingAddress = shippingAddress;
    }

    /**
     * @param shippingRate The shipping rate chosen for the checkout.
     */
    public void setShippingRate(ShippingRate shippingRate) {
        this.shippingRate = shippingRate;
    }

    /**
     * @param paymentSessionId The Payment Session ID associated with a credit card transaction.
     */
    public void setPaymentSessionId(String paymentSessionId) {
        this.paymentSessionId = paymentSessionId;
    }

    /**
     * @param paymentDue Amount of payment due on the checkout.
     */
    public void setPaymentDue(String paymentDue) {
        this.paymentDue = paymentDue;
    }

    /**
     * @param code The code for the {@link Discount} to apply to this checkout.
     */
    public void setDiscountCode(String code) {
        discount = new Discount(code);
    }

    /**
     * @param channelId Channel ID where the checkout was created
     */
    public void setChannelId(String channelId) {
        this.channelId = channelId;
    }

    /**
     * For internal use only.
     */
    public void setMarketingAttribution(MarketingAttribution marketingAttribution) {
        this.marketingAttribution = marketingAttribution;
    }

    /**
     * @param webReturnToUrl The URL Scheme of the host app. Used to return to the app from the web checkout.
     */
    public void setWebReturnToUrl(String webReturnToUrl) {
        this.webReturnToUrl = webReturnToUrl;
    }

    /**
     * @param webReturnToLabel The button title that will appear after checkout to return to the host app. Defaults to "Return to 'application'", where 'application' is the `applicationName` set on the BuyClient.
     */
    public void setWebReturnToLabel(String webReturnToLabel) {
        this.webReturnToLabel = webReturnToLabel;
    }

    /**
     * @param note An optional note attached to the order.
     */
    public void setNote(String note) {
        this.note = note;
    }

    /**
     * For internal use only. To apply a gift card to your checkout, use {@link com.shopify.buy.dataprovider.BuyClient#applyGiftCard(String, Checkout, Callback) applyGiftCard(giftCardCode, checkout, callback)}.
     */
    public void addGiftCard(GiftCard giftCard) {
        if (giftCards == null) {
            giftCards = new ArrayList<>();
        }

        if (giftCard != null) {
            giftCards.add(giftCard);
        }
    }

    /**
     * @param giftCard A {@link GiftCard} to remove from this checkout.
     */
    public void removeGiftCard(GiftCard giftCard) {
        if (giftCards != null && giftCard != null) {
            giftCards.remove(giftCard);
        }
    }

    /**
     * @return A checkout object created using the values in the JSON string.
     */
    public static Checkout fromJson(String json) {
<<<<<<< HEAD
        if (TextUtils.isEmpty(json)) {
            return null;
        }
        return BuyClientFactory.createDefaultGson().fromJson(json, Checkout.class);
=======
        Gson gson = BuyClientFactory.createDefaultGson(Checkout.class);

        JsonObject checkoutElement = gson.fromJson(json, JsonElement.class).getAsJsonObject();

        Checkout checkout = gson.fromJson(checkoutElement, Checkout.class);

        JsonElement attributeElement = checkoutElement.get(ATTRIBUTES_JSON_KEY);

        if (attributeElement != null) {
            List<CheckoutAttribute> attributes;

            // The attributes are an array of CheckoutAttributes when received from the server, and are flattened and serialized as a hash map
            // when serializing for the server, or internally.  We have to check to see which case it is and deserialize appropriately.
            if (attributeElement.isJsonArray()) {
                attributes = gson.fromJson(attributeElement, new TypeToken<List<CheckoutAttribute>>() {}.getType());
            } else {
                // We serialize the CheckoutAttributes to a hash map internally, and for sending to the server
                HashMap<String, String> attributesHashMap = gson.fromJson(attributeElement, HashMap.class);
                attributes = new ArrayList<>();

                for (Map.Entry<String, String> pair : attributesHashMap.entrySet()) {
                    attributes.add(new CheckoutAttribute(pair.getKey(), pair.getValue()));
                }
            }
            checkout.attributes = attributes;
        }

        return checkout;
    }


    public static class CheckoutSerializer implements JsonSerializer<Checkout> {

        @Override
        public JsonElement serialize(final Checkout checkout, final Type typeOfSrc, final JsonSerializationContext context) {
            Gson gson = BuyClientFactory.createDefaultGson(Checkout.class);

            JsonObject checkoutObject = gson.toJsonTree(checkout).getAsJsonObject();

            // Replace the CheckoutAttributes List with a hash map which is the input expected by the server
            if (checkout.getAttributes() != null) {
                HashMap<String, String> attributesHashMap = new HashMap<>();
                for (CheckoutAttribute attribute : checkout.attributes) {
                    attributesHashMap.put(attribute.getName(), attribute.getValue());
                }

                JsonElement attributesElement = context.serialize(attributesHashMap);
                checkoutObject.remove(ATTRIBUTES_JSON_KEY);
                checkoutObject.add(ATTRIBUTES_JSON_KEY, attributesElement);
            }

            return checkoutObject;
        }
    }

    public static class CheckoutDeserializer implements JsonDeserializer<Checkout> {

        @Override
        public Checkout deserialize(JsonElement json, Type typeOfT, JsonDeserializationContext context) throws JsonParseException {
            return fromJson(json.toString());
        }

>>>>>>> e8499205
    }

}<|MERGE_RESOLUTION|>--- conflicted
+++ resolved
@@ -26,10 +26,7 @@
 
 import android.text.TextUtils;
 
-<<<<<<< HEAD
-=======
 import com.google.gson.Gson;
-import com.google.gson.GsonBuilder;
 import com.google.gson.JsonDeserializationContext;
 import com.google.gson.JsonDeserializer;
 import com.google.gson.JsonElement;
@@ -37,18 +34,15 @@
 import com.google.gson.JsonParseException;
 import com.google.gson.JsonSerializationContext;
 import com.google.gson.JsonSerializer;
->>>>>>> e8499205
 import com.google.gson.annotations.SerializedName;
 import com.google.gson.reflect.TypeToken;
 import com.shopify.buy.dataprovider.BuyClientFactory;
 import com.shopify.buy.model.internal.MarketingAttribution;
-import com.shopify.buy.utils.DateUtility;
 
 import java.lang.reflect.Type;
 import java.util.ArrayList;
 import java.util.Date;
 import java.util.HashMap;
-import java.util.HashSet;
 import java.util.List;
 import java.util.Map;
 
@@ -585,12 +579,10 @@
      * @return A checkout object created using the values in the JSON string.
      */
     public static Checkout fromJson(String json) {
-<<<<<<< HEAD
         if (TextUtils.isEmpty(json)) {
             return null;
         }
-        return BuyClientFactory.createDefaultGson().fromJson(json, Checkout.class);
-=======
+
         Gson gson = BuyClientFactory.createDefaultGson(Checkout.class);
 
         JsonObject checkoutElement = gson.fromJson(json, JsonElement.class).getAsJsonObject();
@@ -605,7 +597,8 @@
             // The attributes are an array of CheckoutAttributes when received from the server, and are flattened and serialized as a hash map
             // when serializing for the server, or internally.  We have to check to see which case it is and deserialize appropriately.
             if (attributeElement.isJsonArray()) {
-                attributes = gson.fromJson(attributeElement, new TypeToken<List<CheckoutAttribute>>() {}.getType());
+                attributes = gson.fromJson(attributeElement, new TypeToken<List<CheckoutAttribute>>() {
+                }.getType());
             } else {
                 // We serialize the CheckoutAttributes to a hash map internally, and for sending to the server
                 HashMap<String, String> attributesHashMap = gson.fromJson(attributeElement, HashMap.class);
@@ -652,8 +645,6 @@
         public Checkout deserialize(JsonElement json, Type typeOfT, JsonDeserializationContext context) throws JsonParseException {
             return fromJson(json.toString());
         }
-
->>>>>>> e8499205
     }
 
 }