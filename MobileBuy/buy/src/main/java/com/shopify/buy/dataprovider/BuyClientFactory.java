--- conflicted
+++ resolved
@@ -66,11 +66,7 @@
      * @param shopDomain      the domain of the shop to checkout with, in the format 'shopname.myshopify.com'
      * @param apiKey          a valid Shopify API key
      * @param channelId       a valid Shopify Channel ID
-<<<<<<< HEAD
-     * @param applicationName the name to attribute orders to. The value for {@code applicationName} should be the applications package name, as used to publish the application on the Play Store.  This is usually the value returned by {@link Activity#getPackageName()}, or {@link BuildConfig.APPLICATION_ID} if you are using gradle.
-=======
      * @param applicationName the name to attribute orders to. The value for {@code applicationName} should be the application package name, as used to publish your application on the Play Store.  This is usually the value returned by {@link Activity#getPackageName()}, or BuildConfig.APPLICATION_ID if you are using gradle.
->>>>>>> 46000248
      * @return a {@link BuyClient}
      */
     public static BuyClient getBuyClient(final String shopDomain, final String apiKey, final String channelId, final String applicationName) throws IllegalArgumentException {
