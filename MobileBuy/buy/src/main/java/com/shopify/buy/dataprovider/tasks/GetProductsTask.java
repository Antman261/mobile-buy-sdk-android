--- conflicted
+++ resolved
@@ -69,7 +69,6 @@
     public void run() {
         final AtomicBoolean foundInDb = new AtomicBoolean(false);
 
-<<<<<<< HEAD
         if (!cloudOnly) {
             // check the local database first
             List<Product> products = null;
@@ -85,21 +84,6 @@
                 foundInDb.set(true);
                 onSuccess(products, null);
             }
-=======
-        // check the local database first
-        List<Product> products = null;
-        if (!TextUtils.isEmpty(collectionId)) {
-            // TODO this case relies on: https://github.com/Shopify/shopify/issues/56585
-        } else if (!CollectionUtils.isEmpty(productIds)) {
-            products = buyDatabase.getProducts(productIds);
-        } else {
-            products = buyDatabase.getAllProducts();
-        }
-
-        if (!CollectionUtils.isEmpty(products)) {
-            foundInDb.set(true);
-            onSuccess(products, null);
->>>>>>> 7a9a307d
         }
 
         // need to fetch from the cloud
@@ -132,11 +116,8 @@
             buyClient.getProducts(productIds, callback);
 
         } else {
-<<<<<<< HEAD
             // we're fetching all products, bump up the page size
             buyClient.setPageSize(50);
-=======
->>>>>>> 7a9a307d
             fetchNextPage(0, callback, new ArrayList<Product>(), new PageFetcher() {
                 @Override
                 public void fetchPage(int page, Callback<List<Product>> callback) {
