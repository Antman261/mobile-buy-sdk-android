--- conflicted
+++ resolved
@@ -94,7 +94,6 @@
         //quantityPicker = (QuantityPicker) findViewById(R.id.quantity_picker);
     }
 
-<<<<<<< HEAD
     public void applyTheme(ShopifyTheme theme) {
         title.setTextColor(theme.getAccentColor());
         variant.setTextColor(theme.getProductDescriptionColor(getResources()));
@@ -108,10 +107,6 @@
     }
 
     public void setLineItem(final CartLineItem lineItem, NumberFormat currencyFormat, QuantityPicker.OnQuantityChangedListener listener) {
-        // TODO - quantity picker
-=======
-    public void init(final CartLineItem lineItem, NumberFormat currencyFormat, ShopifyTheme theme, QuantityPicker.OnQuantityChangedListener listener) {
->>>>>>> 21952d15
         //quantityPicker.setLineItem(lineItem, listener);
 
         title.setText(lineItem.getVariant().getProductTitle().toUpperCase());
