/*
 * The MIT License (MIT)
 *
 * Copyright (c) 2015 Shopify Inc.
 *
 * Permission is hereby granted, free of charge, to any person obtaining a copy
 * of this software and associated documentation files (the "Software"), to deal
 * in the Software without restriction, including without limitation the rights
 * to use, copy, modify, merge, publish, distribute, sublicense, and/or sell
 * copies of the Software, and to permit persons to whom the Software is
 * furnished to do so, subject to the following conditions:
 *
 * The above copyright notice and this permission notice shall be included in
 * all copies or substantial portions of the Software.
 *
 * THE SOFTWARE IS PROVIDED "AS IS", WITHOUT WARRANTY OF ANY KIND, EXPRESS OR
 * IMPLIED, INCLUDING BUT NOT LIMITED TO THE WARRANTIES OF MERCHANTABILITY,
 * FITNESS FOR A PARTICULAR PURPOSE AND NONINFRINGEMENT. IN NO EVENT SHALL THE
 * AUTHORS OR COPYRIGHT HOLDERS BE LIABLE FOR ANY CLAIM, DAMAGES OR OTHER
 * LIABILITY, WHETHER IN AN ACTION OF CONTRACT, TORT OR OTHERWISE, ARISING FROM,
 * OUT OF OR IN CONNECTION WITH THE SOFTWARE OR THE USE OR OTHER DEALINGS IN
 * THE SOFTWARE.
 */

package com.shopify.buy.ui.collections;

import android.content.Context;
import android.os.Bundle;
import android.support.annotation.Nullable;

import com.shopify.buy.dataprovider.BuyClient;
import com.shopify.buy.dataprovider.CollectionsProvider;
import com.shopify.buy.model.Collection;
import com.shopify.buy.ui.common.BaseBuilder;
import com.shopify.buy.ui.common.BaseConfig;

import java.util.List;

public class CollectionListBuilder extends BaseBuilder<CollectionListBuilder> {

    /**
     * Create a default CollectionListBuilder.
     * If this constructor is used, {@link #setShopDomain(String)}, {@link #setApplicationName(String)}, {@link #setApiKey(String)}, {@link #setChannelid(String)}} must be called.
     *
     * @param context context to use for starting the {@code Activity}
     */
    public CollectionListBuilder(Context context) {
        super(context);
    }

    /**
     * Constructor that will use an existing {@link BuyClient} to configure the {@link CollectionListFragment}.
     *
     * @param context context to use for launching the {@code Activity}
     * @param client  the {@link BuyClient} to use to configure the CollectionListFragment
     */
    public CollectionListBuilder(Context context, BuyClient client) {
        super(context, client);
    }

    @Override
    protected BaseConfig getConfig() {
        if (config == null) {
            config = new CollectionListConfig();
        }
        return config;
    }

    public CollectionListBuilder setCollections(List<Collection> collections) {
        ((CollectionListConfig) config).setCollections(collections);
        return this;
    }

    public Bundle buildBundle() {
        CollectionListConfig collectionListConfig = (CollectionListConfig) config;

        Bundle bundle = super.buildBundle();
        bundle.putAll(collectionListConfig.toBundle());
        return bundle;
    }

    /**
     * Returns a new {@link CollectionListFragment} based on the params that have already been passed to the builder.
     *
<<<<<<< HEAD
     * @param provider  An optional implementation of {@link CollectionsProvider}. If you pass null, {@link com.shopify.buy.dataprovider.DefaultCollectionsProvider} will be used.
     * @param collectionListItemSelectedListener  An implementation of {@link com.shopify.buy.ui.collections.CollectionListFragment.OnCollectionListItemSelectedListener} which will be notified of user actions.
     * @return          A new {@link CollectionListFragment}.
=======
     * @param provider An optional implementation of {@link CollectionsProvider}. If you pass null, {@link com.shopify.buy.dataprovider.DefaultCollectionsProvider} will be used.
     * @param listener An implementation of {@link com.shopify.buy.ui.collections.CollectionListFragment.Listener} which will be notified of user actions.
     * @return A new {@link CollectionListFragment}.
>>>>>>> 21952d15
     */
    public CollectionListFragment buildFragment(@Nullable CollectionsProvider provider, CollectionListFragment.OnCollectionListItemSelectedListener collectionListItemSelectedListener) {
        CollectionListFragment fragment = new CollectionListFragment();
        fragment.setProvider(provider);
        fragment.setListener(collectionListItemSelectedListener);
        fragment.setArguments(buildBundle());
        return fragment;
    }

}<|MERGE_RESOLUTION|>--- conflicted
+++ resolved
@@ -82,15 +82,9 @@
     /**
      * Returns a new {@link CollectionListFragment} based on the params that have already been passed to the builder.
      *
-<<<<<<< HEAD
      * @param provider  An optional implementation of {@link CollectionsProvider}. If you pass null, {@link com.shopify.buy.dataprovider.DefaultCollectionsProvider} will be used.
      * @param collectionListItemSelectedListener  An implementation of {@link com.shopify.buy.ui.collections.CollectionListFragment.OnCollectionListItemSelectedListener} which will be notified of user actions.
      * @return          A new {@link CollectionListFragment}.
-=======
-     * @param provider An optional implementation of {@link CollectionsProvider}. If you pass null, {@link com.shopify.buy.dataprovider.DefaultCollectionsProvider} will be used.
-     * @param listener An implementation of {@link com.shopify.buy.ui.collections.CollectionListFragment.Listener} which will be notified of user actions.
-     * @return A new {@link CollectionListFragment}.
->>>>>>> 21952d15
      */
     public CollectionListFragment buildFragment(@Nullable CollectionsProvider provider, CollectionListFragment.OnCollectionListItemSelectedListener collectionListItemSelectedListener) {
         CollectionListFragment fragment = new CollectionListFragment();
