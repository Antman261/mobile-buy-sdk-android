/*
 * The MIT License (MIT)
 *
 * Copyright (c) 2015 Shopify Inc.
 *
 * Permission is hereby granted, free of charge, to any person obtaining a copy
 * of this software and associated documentation files (the "Software"), to deal
 * in the Software without restriction, including without limitation the rights
 * to use, copy, modify, merge, publish, distribute, sublicense, and/or sell
 * copies of the Software, and to permit persons to whom the Software is
 * furnished to do so, subject to the following conditions:
 *
 * The above copyright notice and this permission notice shall be included in
 * all copies or substantial portions of the Software.
 *
 * THE SOFTWARE IS PROVIDED "AS IS", WITHOUT WARRANTY OF ANY KIND, EXPRESS OR
 * IMPLIED, INCLUDING BUT NOT LIMITED TO THE WARRANTIES OF MERCHANTABILITY,
 * FITNESS FOR A PARTICULAR PURPOSE AND NONINFRINGEMENT. IN NO EVENT SHALL THE
 * AUTHORS OR COPYRIGHT HOLDERS BE LIABLE FOR ANY CLAIM, DAMAGES OR OTHER
 * LIABILITY, WHETHER IN AN ACTION OF CONTRACT, TORT OR OTHERWISE, ARISING FROM,
 * OUT OF OR IN CONNECTION WITH THE SOFTWARE OR THE USE OR OTHER DEALINGS IN
 * THE SOFTWARE.
 */

package com.shopify.buy.ui;

import android.app.Activity;
import android.os.Bundle;
import android.os.Parcelable;
import android.support.annotation.Nullable;
<<<<<<< HEAD
=======
import android.support.customtabs.CustomTabsIntent;
import android.support.design.widget.CoordinatorLayout;
import android.support.design.widget.Snackbar;
>>>>>>> d77d881e
import android.text.TextUtils;
import android.view.LayoutInflater;
import android.view.MenuItem;
import android.view.View;
import android.view.ViewGroup;
import android.widget.Button;
import android.widget.Toast;

import com.shopify.buy.R;
import com.shopify.buy.customTabs.CustomTabActivityHelper;
import com.shopify.buy.customTabs.CustomTabsHelper;
import com.shopify.buy.dataprovider.BuyClient;
import com.shopify.buy.dataprovider.CartManager;
import com.shopify.buy.model.Cart;
import com.shopify.buy.model.Product;
import com.shopify.buy.model.ProductVariant;
import com.shopify.buy.model.Shop;
import com.shopify.buy.ui.common.CheckoutFragment;
import com.shopify.buy.ui.common.CheckoutListener;
import com.shopify.buy.utils.CurrencyFormatter;

import java.text.NumberFormat;
import java.util.Locale;

import retrofit.Callback;
import retrofit.RetrofitError;
import retrofit.client.Response;

/**
 * The fragment that controls the presentation of the {@link Product} details.
 */
public class ProductDetailsFragment extends CheckoutFragment {

    private ProductDetailsFragmentView view;

    private Product product;
    private ProductVariant variant;
    private String productId;

    private Button addToCartButton;
    private boolean showCartButton;

    @Override
    public View onCreateView(LayoutInflater inflater, ViewGroup container, Bundle savedInstanceState) {
        view = (ProductDetailsFragmentView) inflater.inflate(R.layout.fragment_product_details, container, false);
        return view;
    }

    @Override
    public void onViewCreated(View view, @Nullable Bundle savedInstanceState) {
        super.onViewCreated(view, savedInstanceState);
        this.view.setTheme(theme);
        configureAddToCartButton();
    }

    @Override
    public void onCreate(Bundle savedInstanceState) {
        super.onCreate(savedInstanceState);

        Bundle bundle = getArguments();

        showCartButton = bundle.getBoolean(ProductDetailsConfig.EXTRA_SHOW_CART_BUTTON);

        // Retrieve the id of the Product we are going to display
        productId = bundle.getString(ProductDetailsConfig.EXTRA_SHOP_PRODUCT_ID);

        // If we have a full product object in the bundle, we don't need to fetch it
        if (bundle.containsKey(ProductDetailsConfig.EXTRA_SHOP_PRODUCT)) {
            product = Product.fromJson(bundle.getString(ProductDetailsConfig.EXTRA_SHOP_PRODUCT));
            variant = product.getVariants().get(0);
        }
    }

    @Override
    public boolean onOptionsItemSelected(MenuItem item) {
        if (item.getItemId() == android.R.id.home) {
            if (view.isImageAreaExpanded()) {
                view.setImageAreaSize(false);
            } else {
                checkoutListener.onCancel(null);
            }
            return true;
        }

        return super.onOptionsItemSelected(item);
    }

    @Override
    public void onStart() {
        super.onStart();

        // fetch the Shop and Product data if we don't have them already
        if (product == null && !TextUtils.isEmpty(productId)) {
            fetchProduct(productId);
        }

        fetchShopIfNecessary(new Callback<Shop>() {
            @Override
            public void success(Shop shop, Response response) {
                showProductIfReady();
            }

            @Override
            public void failure(RetrofitError error) {
                checkoutListener.onFailure(createErrorBundle(ProductDetailsConstants.ERROR_GET_SHOP_FAILED, BuyClient.getErrorBody(error)));
            }
        });

        showProductIfReady();
    }

    @Override
    public void onResume() {
        super.onResume();
        addToCartButton.setEnabled(true);
    }

    @Override
    protected Cart getCartForCheckout() {
        Cart cart = new Cart();
        cart.addVariant(variant);
        return cart;
    }

    @Override
    public void onAttach(Activity activity) {
        super.onAttach(activity);

        if (checkoutListener != null) {
            return;
        }

        // This makes sure that the container activity has implemented
        // the callback interface. If not, it throws an exception
        try {
            checkoutListener = (CheckoutListener) activity;
        } catch (ClassCastException e) {
            throw new ClassCastException(activity.toString() + " must implement CheckoutListener");
        }
    }

    private void configureAddToCartButton() {
        if (showCartButton) {
            view.findViewById(R.id.cart_button_container).setVisibility(View.VISIBLE);

            addToCartButton = (Button) view.findViewById(R.id.cart_button);
            addToCartButton.setOnClickListener(new View.OnClickListener() {
                @Override
                public void onClick(View v) {
                    CartManager.getInstance().getCart().addVariant(variant);

                    // TODO the toast is just temporary
                    Toast.makeText(getActivity(), getString(R.string.added_to_cart, variant.getProductTitle()), Toast.LENGTH_SHORT).show();
                }
            });
        } else {
            view.findViewById(R.id.cart_button_container).setVisibility(View.GONE);
        }
    }

    private void fetchProduct(final String productId) {
        buyClient.getProduct(productId, new Callback<Product>() {
            @Override
            public void success(Product product, Response response) {
                if (product != null) {
                    // Default to having the first variant selected in the UI
                    ProductVariant variant = product.getVariants().get(0);
                    ProductDetailsFragment.this.product = product;
                    ProductDetailsFragment.this.variant = variant;
                    showProductIfReady();
                } else {
                    checkoutListener.onFailure(createErrorBundle(ProductDetailsConstants.ERROR_GET_PRODUCT_FAILED, "Product id not found: " + productId));
                }
            }

            @Override
            public void failure(RetrofitError error) {
                checkoutListener.onFailure(createErrorBundle(ProductDetailsConstants.ERROR_GET_PRODUCT_FAILED, BuyClient.getErrorBody(error)));
            }
        });
    }

    private void showProductIfReady() {
        // Check for the prerequisites before populating the views
        if (!viewCreated || product == null || shop == null) {
            // we're still loading, make sure we show the progress dialog
            if (!progressDialog.isShowing()) {
                showProgressDialog(getString(R.string.loading), getString(R.string.loading_product_details), new Runnable() {
                    @Override
                    public void run() {
                        getActivity().finish();
                    }
                });
            }
            return;
        }

        NumberFormat currencyFormat = CurrencyFormatter.getFormatter(Locale.getDefault(), shop.getCurrency());

        // Create a VariantSelectionController which will manage the dialogs that allow the user to pick a product variant
        VariantSelectionController variantSelectionController = new VariantSelectionController(getActivity(), view, product, variant, theme, currencyFormat);
        variantSelectionController.setListener(onVariantSelectedListener);

        // Tell the view that it can populate the product details components now
        view.setCurrencyFormat(currencyFormat);
        view.onProductAvailable(ProductDetailsFragment.this, product, variant);

        // Disable the checkout button if the selected product variant is sold out
        checkoutButton.setEnabled(variant.isAvailable());
    }

    private final VariantSelectionController.OnVariantSelectedListener onVariantSelectedListener = new VariantSelectionController.OnVariantSelectedListener() {
        @Override
        public void onVariantSelected(ProductVariant variant) {
            ProductDetailsFragment.this.variant = variant;
            view.setVariant(variant);

            // Disable the checkout button if the selected product variant is sold out
            checkoutButton.setEnabled(variant.isAvailable());
        }
    };

<<<<<<< HEAD
=======
    /**
     * Creates a checkout for use with the web checkout flow
     */
    private void createWebCheckout() {
        // Build a Cart with the selected ProductVariant
        Cart cart = new Cart();
        cart.addVariant(variant);

        // Create the checkout using our Cart
        buyClient.createCheckout(new Checkout(cart), new Callback<Checkout>() {
            @Override
            public void success(Checkout checkout, Response response) {
                if (response.getStatus() == HttpURLConnection.HTTP_CREATED) {
                    // Start the web checkout
                    launchWebCheckout(checkout);
                } else {
                    onCheckoutFailure();
                }
            }

            @Override
            public void failure(RetrofitError error) {
                onCheckoutFailure();
            }
        });

    }

    /**
     * Show the error message in a {@link Snackbar}
     */
    private void onCheckoutFailure() {
        dismissProgressDialog();

        CoordinatorLayout snackbarLayout = (CoordinatorLayout) view.findViewById(R.id.snackbar_location);

        Snackbar snackbar = Snackbar.make(snackbarLayout, R.string.default_checkout_error, Snackbar.LENGTH_SHORT);
        View snackbarView = snackbar.getView();
        snackbarView.setBackgroundColor(getResources().getColor(R.color.error_background));

        snackbar.setCallback(new Snackbar.Callback() {
            @Override
            public void onShown(Snackbar snackbar) {
                super.onShown(snackbar);
                checkoutButton.setEnabled(false);
            }

            @Override
            public void onDismissed(Snackbar snackbar, int event) {
                super.onDismissed(snackbar, event);
                checkoutButton.setEnabled(true);
            }
        });

        snackbar.show();
    }

    /**
     * Launch Chrome, and open the correct url for our {@code Checkout}
     *
     * @param checkout
     */
    private void launchWebCheckout(Checkout checkout) {
        // if the user dismissed the progress dialog before we got here, abort
        if (cancelledCheckout.getAndSet(false)) {
            return;
        }

        dismissProgressDialog();

        String uri = checkout.getWebUrl();

        CustomTabsIntent customTabsIntent = new CustomTabsIntent.Builder()
                .setToolbarColor(theme.getAppBarBackgroundColor(getResources()))
                .setShowTitle(true)
                .build();
        CustomTabActivityHelper.openCustomTab(
                getActivity(), customTabsIntent, Uri.parse(uri), new BrowserFallback());


        // The checkout was successfully started, let the listener know.
        Bundle bundle = new Bundle();
        bundle.putString(ProductDetailsConstants.EXTRA_CHECKOUT, checkout.toJsonString());
        productDetailsListener.onSuccess(bundle);
    }


    /**
     * A Fallback that opens any available Browser when Custom Tabs is not available
     */
    private class BrowserFallback implements CustomTabActivityHelper.CustomTabFallback {

        @Override
        public void openUri(Activity activity, Uri uri) {
            Intent intent = new Intent(Intent.ACTION_VIEW);
            intent.addFlags(Intent.FLAG_ACTIVITY_NEW_TASK | Intent.FLAG_ACTIVITY_CLEAR_TASK);
            intent.setData(uri);

            try {
                intent.setPackage("com.android.chrome");
                startActivity(intent);

            } catch (Exception launchChromeException) {
                try {
                    // Chrome could not be opened, attempt to us other launcher
                    intent.setPackage(null);
                    startActivity(intent);

                } catch (Exception launchOtherException) {
                    onCheckoutFailure();
                    return;
                }
            }

        }
    }



>>>>>>> d77d881e
}<|MERGE_RESOLUTION|>--- conflicted
+++ resolved
@@ -28,12 +28,9 @@
 import android.os.Bundle;
 import android.os.Parcelable;
 import android.support.annotation.Nullable;
-<<<<<<< HEAD
-=======
 import android.support.customtabs.CustomTabsIntent;
 import android.support.design.widget.CoordinatorLayout;
 import android.support.design.widget.Snackbar;
->>>>>>> d77d881e
 import android.text.TextUtils;
 import android.view.LayoutInflater;
 import android.view.MenuItem;
@@ -255,127 +252,5 @@
             checkoutButton.setEnabled(variant.isAvailable());
         }
     };
-
-<<<<<<< HEAD
-=======
-    /**
-     * Creates a checkout for use with the web checkout flow
-     */
-    private void createWebCheckout() {
-        // Build a Cart with the selected ProductVariant
-        Cart cart = new Cart();
-        cart.addVariant(variant);
-
-        // Create the checkout using our Cart
-        buyClient.createCheckout(new Checkout(cart), new Callback<Checkout>() {
-            @Override
-            public void success(Checkout checkout, Response response) {
-                if (response.getStatus() == HttpURLConnection.HTTP_CREATED) {
-                    // Start the web checkout
-                    launchWebCheckout(checkout);
-                } else {
-                    onCheckoutFailure();
-                }
-            }
-
-            @Override
-            public void failure(RetrofitError error) {
-                onCheckoutFailure();
-            }
-        });
-
-    }
-
-    /**
-     * Show the error message in a {@link Snackbar}
-     */
-    private void onCheckoutFailure() {
-        dismissProgressDialog();
-
-        CoordinatorLayout snackbarLayout = (CoordinatorLayout) view.findViewById(R.id.snackbar_location);
-
-        Snackbar snackbar = Snackbar.make(snackbarLayout, R.string.default_checkout_error, Snackbar.LENGTH_SHORT);
-        View snackbarView = snackbar.getView();
-        snackbarView.setBackgroundColor(getResources().getColor(R.color.error_background));
-
-        snackbar.setCallback(new Snackbar.Callback() {
-            @Override
-            public void onShown(Snackbar snackbar) {
-                super.onShown(snackbar);
-                checkoutButton.setEnabled(false);
-            }
-
-            @Override
-            public void onDismissed(Snackbar snackbar, int event) {
-                super.onDismissed(snackbar, event);
-                checkoutButton.setEnabled(true);
-            }
-        });
-
-        snackbar.show();
-    }
-
-    /**
-     * Launch Chrome, and open the correct url for our {@code Checkout}
-     *
-     * @param checkout
-     */
-    private void launchWebCheckout(Checkout checkout) {
-        // if the user dismissed the progress dialog before we got here, abort
-        if (cancelledCheckout.getAndSet(false)) {
-            return;
-        }
-
-        dismissProgressDialog();
-
-        String uri = checkout.getWebUrl();
-
-        CustomTabsIntent customTabsIntent = new CustomTabsIntent.Builder()
-                .setToolbarColor(theme.getAppBarBackgroundColor(getResources()))
-                .setShowTitle(true)
-                .build();
-        CustomTabActivityHelper.openCustomTab(
-                getActivity(), customTabsIntent, Uri.parse(uri), new BrowserFallback());
-
-
-        // The checkout was successfully started, let the listener know.
-        Bundle bundle = new Bundle();
-        bundle.putString(ProductDetailsConstants.EXTRA_CHECKOUT, checkout.toJsonString());
-        productDetailsListener.onSuccess(bundle);
-    }
-
-
-    /**
-     * A Fallback that opens any available Browser when Custom Tabs is not available
-     */
-    private class BrowserFallback implements CustomTabActivityHelper.CustomTabFallback {
-
-        @Override
-        public void openUri(Activity activity, Uri uri) {
-            Intent intent = new Intent(Intent.ACTION_VIEW);
-            intent.addFlags(Intent.FLAG_ACTIVITY_NEW_TASK | Intent.FLAG_ACTIVITY_CLEAR_TASK);
-            intent.setData(uri);
-
-            try {
-                intent.setPackage("com.android.chrome");
-                startActivity(intent);
-
-            } catch (Exception launchChromeException) {
-                try {
-                    // Chrome could not be opened, attempt to us other launcher
-                    intent.setPackage(null);
-                    startActivity(intent);
-
-                } catch (Exception launchOtherException) {
-                    onCheckoutFailure();
-                    return;
-                }
-            }
-
-        }
-    }
-
-
-
->>>>>>> d77d881e
+    
 }