--- conflicted
+++ resolved
@@ -44,11 +44,9 @@
 import java.util.List;
 import java.util.concurrent.TimeUnit;
 
-import okhttp3.ConnectionPool;
 import okhttp3.Interceptor;
 import okhttp3.OkHttpClient;
 import okhttp3.Request;
-import okhttp3.logging.HttpLoggingInterceptor;
 import retrofit2.Retrofit;
 import retrofit2.adapter.rxjava.RxJavaCallAdapterFactory;
 import retrofit2.converter.gson.GsonConverterFactory;
@@ -250,23 +248,17 @@
     }
 
     @Override
-<<<<<<< HEAD
-    public void completeCheckout(final String token, final Checkout checkout, final Callback<Payment> callback) {
-        checkoutService.completeCheckout(token, checkout, callback);
-    }
-
-    @Override
-    public Observable<Payment> completeCheckout(final String token, final Checkout checkout) {
+    public CancellableTask completeCheckout(final String token, final Checkout checkout, final Callback<Checkout> callback) {
+        return checkoutService.completeCheckout(token, checkout, callback);
+    }
+
+    @Override
+    public Observable<Checkout> completeCheckout(final String token, final Checkout checkout) {
         return checkoutService.completeCheckout(checkout);
     }
 
-    @Override
-    public void getCheckout(final String checkoutToken, final Callback<Checkout> callback) {
-        checkoutService.getCheckout(checkoutToken, callback);
-=======
     public CancellableTask getCheckout(final String checkoutToken, final Callback<Checkout> callback) {
         return checkoutService.getCheckout(checkoutToken, callback);
->>>>>>> ee48e544
     }
 
     @Override
