/*
 * The MIT License (MIT)
 *
 * Copyright (c) 2015 Shopify Inc.
 *
 * Permission is hereby granted, free of charge, to any person obtaining a copy
 * of this software and associated documentation files (the "Software"), to deal
 * in the Software without restriction, including without limitation the rights
 * to use, copy, modify, merge, publish, distribute, sublicense, and/or sell
 * copies of the Software, and to permit persons to whom the Software is
 * furnished to do so, subject to the following conditions:
 *
 * The above copyright notice and this permission notice shall be included in
 * all copies or substantial portions of the Software.
 *
 * THE SOFTWARE IS PROVIDED "AS IS", WITHOUT WARRANTY OF ANY KIND, EXPRESS OR
 * IMPLIED, INCLUDING BUT NOT LIMITED TO THE WARRANTIES OF MERCHANTABILITY,
 * FITNESS FOR A PARTICULAR PURPOSE AND NONINFRINGEMENT. IN NO EVENT SHALL THE
 * AUTHORS OR COPYRIGHT HOLDERS BE LIABLE FOR ANY CLAIM, DAMAGES OR OTHER
 * LIABILITY, WHETHER IN AN ACTION OF CONTRACT, TORT OR OTHERWISE, ARISING FROM,
 * OUT OF OR IN CONNECTION WITH THE SOFTWARE OR THE USE OR OTHER DEALINGS IN
 * THE SOFTWARE.
 */

package com.shopify.buy.dataprovider;

import android.text.TextUtils;

import com.shopify.buy.model.AccountCredentials;
import com.shopify.buy.model.Address;
import com.shopify.buy.model.Checkout;
import com.shopify.buy.model.Collection;
import com.shopify.buy.model.Collection.SortOrder;
import com.shopify.buy.model.CreditCard;
import com.shopify.buy.model.Customer;
import com.shopify.buy.model.CustomerToken;
import com.shopify.buy.model.GiftCard;
import com.shopify.buy.model.Order;
import com.shopify.buy.model.Product;
import com.shopify.buy.model.ShippingRate;
import com.shopify.buy.model.Shop;

import java.io.IOException;
import java.util.List;
import java.util.concurrent.TimeUnit;

import okhttp3.ConnectionPool;
import okhttp3.Interceptor;
import okhttp3.OkHttpClient;
import okhttp3.Request;
import okhttp3.logging.HttpLoggingInterceptor;
import retrofit2.Retrofit;
import retrofit2.adapter.rxjava.RxJavaCallAdapterFactory;
import retrofit2.converter.gson.GsonConverterFactory;
import rx.Observable;
import rx.Scheduler;
import rx.schedulers.Schedulers;

/**
 * Default implementation of {@link BuyClient} represents a facade for all Shopify Checkout API calls.
 */
final class BuyClientDefault implements BuyClient {

    private static final String CUSTOMER_TOKEN_HEADER = "X-Shopify-Customer-Access-Token";

    private final String shopDomain;
    private final String apiKey;
    private final String appId;
    private final String applicationName;

    private final StoreService storeService;
    private final AddressService addressService;
    private final CheckoutService checkoutService;
    private final CustomerService customerService;
    private final OrderService orderService;
    private final ProductService productService;

    BuyClientDefault(
            final String apiKey,
            final String appId,
            final String applicationName,
            final String shopDomain,
            final String completeCheckoutWebReturnUrl,
            final String completeCheckoutWebReturnLabel,
            final CustomerToken customerToken,
            final Scheduler callbackScheduler,
            final int productPageSize,
            final int networkRequestRetryMaxCount,
            final long networkRequestRetryDelayMs,
            final float networkRequestRetryBackoffMultiplier,
            final Interceptor... interceptors
    ) {
        this.apiKey = apiKey;
        this.appId = appId;
        this.applicationName = applicationName;
        this.shopDomain = shopDomain;

        final Interceptor requestInterceptor = new Interceptor() {
            @Override
            public okhttp3.Response intercept(final Chain chain) throws IOException {
                final Request original = chain.request();
                final Request.Builder builder = original.newBuilder().method(original.method(), original.body());
                builder.header("Authorization", BuyClientUtils.formatBasicAuthorization(apiKey));

                final CustomerToken customerToken = customerService.getCustomerToken();
                if (customerToken != null && !TextUtils.isEmpty(customerToken.getAccessToken())) {
                    builder.header(CUSTOMER_TOKEN_HEADER, customerToken.getAccessToken());
                }

                // Using the full package name for BuildConfig here as a work around for Javadoc.  The source paths need to be adjusted
                builder.header("User-Agent", "Mobile Buy SDK Android/" + com.shopify.buy.BuildConfig.VERSION_NAME + "/" + applicationName);

                return chain.proceed(builder.build());
            }
        };

        final OkHttpClient.Builder builder = new OkHttpClient.Builder()
                .connectTimeout(30, TimeUnit.SECONDS)
                .readTimeout(60, TimeUnit.SECONDS)
                .writeTimeout(60, TimeUnit.SECONDS)
                .addInterceptor(requestInterceptor);

        if (interceptors != null) {
            for (Interceptor interceptor : interceptors) {
                builder.addInterceptor(interceptor);
            }
        }

        final OkHttpClient httpClient = builder.build();

        final Retrofit retrofit = new Retrofit.Builder()
                .baseUrl("https://" + shopDomain + "/")
                .addConverterFactory(GsonConverterFactory.create(BuyClientUtils.createDefaultGson()))
                .addCallAdapterFactory(RxJavaCallAdapterFactory.createWithScheduler(Schedulers.io()))
                .client(httpClient)
                .build();

        final NetworkRetryPolicyProvider networkRetryPolicyProvider = new NetworkRetryPolicyProvider(networkRequestRetryMaxCount, networkRequestRetryDelayMs, networkRequestRetryBackoffMultiplier);

        storeService = new StoreServiceDefault(retrofit, networkRetryPolicyProvider, callbackScheduler);
        addressService = new AddressServiceDefault(retrofit, networkRetryPolicyProvider, callbackScheduler);
        checkoutService = new CheckoutServiceDefault(retrofit, apiKey, applicationName, completeCheckoutWebReturnUrl, completeCheckoutWebReturnLabel, networkRetryPolicyProvider, callbackScheduler);
        customerService = new CustomerServiceDefault(retrofit, customerToken, networkRetryPolicyProvider, callbackScheduler);
        orderService = new OrderServiceDefault(retrofit, networkRetryPolicyProvider, callbackScheduler);
        productService = new ProductServiceDefault(retrofit, appId, productPageSize, networkRetryPolicyProvider, callbackScheduler);
    }

    @Override
    public String getApiKey() {
        return apiKey;
    }

    @Override
    public String getAppId() {
        return appId;
    }

    @Override
    public String getApplicationName() {
        return applicationName;
    }

    @Override
    public String getShopDomain() {
        return shopDomain;
    }

    // ----------- StoreService API ---------------

    @Override
    public CancellableTask getShop(Callback<Shop> callback) {
        return storeService.getShop(callback);
    }

    @Override
    public Observable<Shop> getShop() {
        return storeService.getShop();
    }

    // ----------- CheckoutService API ---------------

    @Override
    public String getWebReturnToUrl() {
        return checkoutService.getWebReturnToUrl();
    }

    @Override
    public String getWebReturnToLabel() {
        return checkoutService.getWebReturnToLabel();
    }

    @Override
    public CancellableTask createCheckout(final Checkout checkout, final Callback<Checkout> callback) {
        return checkoutService.createCheckout(checkout, callback);
    }

    @Override
    public Observable<Checkout> createCheckout(final Checkout checkout) {
        return checkoutService.createCheckout(checkout);
    }

    @Override
    public CancellableTask updateCheckout(final Checkout checkout, final Callback<Checkout> callback) {
        return checkoutService.updateCheckout(checkout, callback);
    }

    @Override
    public Observable<Checkout> updateCheckout(final Checkout checkout) {
        return checkoutService.updateCheckout(checkout);
    }

    @Override
    public CancellableTask getShippingRates(final String checkoutToken, final Callback<List<ShippingRate>> callback) {
        return checkoutService.getShippingRates(checkoutToken, callback);
    }

    @Override
    public Observable<List<ShippingRate>> getShippingRates(final String checkoutToken) {
        return checkoutService.getShippingRates(checkoutToken);
    }

    @Override
    public CancellableTask storeCreditCard(final CreditCard card, final Checkout checkout, final Callback<Checkout> callback) {
        return checkoutService.storeCreditCard(card, checkout, callback);
    }

    @Override
    public Observable<Checkout> storeCreditCard(final CreditCard card, final Checkout checkout) {
        return checkoutService.storeCreditCard(card, checkout);
    }

    @Override
<<<<<<< HEAD
    public void completeCheckout(final Checkout checkout, final Callback<Checkout> callback) {
        checkoutService.completeCheckout(checkout, callback);
=======
    public CancellableTask completeCheckout(final Checkout checkout, final Callback<Payment> callback) {
        return checkoutService.completeCheckout(checkout, callback);
>>>>>>> 62fcfd27
    }

    @Override
    public void getCheckoutCompletionStatus(Checkout checkout, final Callback<Boolean> callback) {
        checkoutService.getCheckoutCompletionStatus(checkout);
    }

    @Override
    public Observable<Boolean> getCheckoutCompletionStatus(final Checkout checkout) {
        return checkoutService.getCheckoutCompletionStatus(checkout);
    }

    @Override
    public Observable<Checkout> completeCheckout(final Checkout checkout) {
        return checkoutService.completeCheckout(checkout);
    }

    @Override
    public CancellableTask getCheckout(final String checkoutToken, final Callback<Checkout> callback) {
        return checkoutService.getCheckout(checkoutToken, callback);
    }

    @Override
    public Observable<Checkout> getCheckout(final String checkoutToken) {
        return checkoutService.getCheckout(checkoutToken);
    }

    @Override
    public CancellableTask applyGiftCard(final String giftCardCode, final Checkout checkout, final Callback<Checkout> callback) {
        return checkoutService.applyGiftCard(giftCardCode, checkout, callback);
    }

    @Override
    public Observable<Checkout> applyGiftCard(final String giftCardCode, final Checkout checkout) {
        return checkoutService.applyGiftCard(giftCardCode, checkout);
    }

    @Override
    public CancellableTask removeGiftCard(final GiftCard giftCard, final Checkout checkout, final Callback<Checkout> callback) {
        return checkoutService.removeGiftCard(giftCard, checkout, callback);
    }

    @Override
    public Observable<Checkout> removeGiftCard(final GiftCard giftCard, final Checkout checkout) {
        return checkoutService.removeGiftCard(giftCard, checkout);
    }

    @Override
    public CancellableTask removeProductReservationsFromCheckout(final Checkout checkout, final Callback<Checkout> callback) {
        return checkoutService.removeProductReservationsFromCheckout(checkout, callback);
    }

    @Override
    public Observable<Checkout> removeProductReservationsFromCheckout(final Checkout checkout) {
        return checkoutService.removeProductReservationsFromCheckout(checkout);
    }

    // ----------- CustomerService API ---------------

    @Override
    public CustomerToken getCustomerToken() {
        return customerService.getCustomerToken();
    }

    @Override
    public CancellableTask createCustomer(AccountCredentials accountCredentials, Callback<Customer> callback) {
        return customerService.createCustomer(accountCredentials, callback);
    }

    @Override
    public Observable<Customer> createCustomer(AccountCredentials accountCredentials) {
        return customerService.createCustomer(accountCredentials);
    }

    @Override
    public CancellableTask activateCustomer(Long customerId, String activationToken, AccountCredentials accountCredentials, Callback<Customer> callback) {
        return customerService.activateCustomer(customerId, activationToken, accountCredentials, callback);
    }

    @Override
    public Observable<Customer> activateCustomer(Long customerId, String activationToken, AccountCredentials accountCredentials) {
        return customerService.activateCustomer(customerId, activationToken, accountCredentials);
    }

    @Override
    public CancellableTask resetPassword(Long customerId, String resetToken, AccountCredentials accountCredentials, Callback<Customer> callback) {
        return customerService.resetPassword(customerId, resetToken, accountCredentials, callback);
    }

    @Override
    public Observable<Customer> resetPassword(Long customerId, String resetToken, AccountCredentials accountCredentials) {
        return customerService.resetPassword(customerId, resetToken, accountCredentials);
    }

    @Override
    public CancellableTask loginCustomer(AccountCredentials accountCredentials, Callback<CustomerToken> callback) {
        return customerService.loginCustomer(accountCredentials, callback);
    }

    @Override
    public Observable<CustomerToken> loginCustomer(AccountCredentials accountCredentials) {
        return customerService.loginCustomer(accountCredentials);
    }

    @Override
    public CancellableTask logoutCustomer(Callback<Void> callback) {
        return customerService.logoutCustomer(callback);
    }

    @Override
    public Observable<Void> logoutCustomer() {
        return customerService.logoutCustomer();
    }

    @Override
    public CancellableTask updateCustomer(Customer customer, Callback<Customer> callback) {
        return customerService.updateCustomer(customer, callback);
    }

    @Override
    public Observable<Customer> updateCustomer(Customer customer) {
        return customerService.updateCustomer(customer);
    }

    @Override
    public CancellableTask getCustomer(Long customerId, Callback<Customer> callback) {
        return customerService.getCustomer(customerId, callback);
    }

    @Override
    public Observable<Customer> getCustomer(Long customerId) {
        return customerService.getCustomer(customerId);
    }

    @Override
    public CancellableTask renewCustomer(Callback<CustomerToken> callback) {
        return customerService.renewCustomer(callback);
    }

    @Override
    public Observable<CustomerToken> renewCustomer() {
        return customerService.renewCustomer();
    }

    @Override
    public CancellableTask recoverPassword(String email, Callback<Void> callback) {
        return customerService.recoverPassword(email, callback);
    }

    @Override
    public Observable<Void> recoverPassword(String email) {
        return customerService.recoverPassword(email);
    }

    // ----------- OrderService API ---------------

    @Override
    public CancellableTask getOrders(Customer customer, Callback<List<Order>> callback) {
        return orderService.getOrders(customer, callback);
    }

    @Override
    public Observable<List<Order>> getOrders(Customer customer) {
        return orderService.getOrders(customer);
    }

    @Override
    public CancellableTask getOrder(Customer customer, String orderId, Callback<Order> callback) {
        return orderService.getOrder(customer, orderId, callback);
    }

    @Override
    public Observable<Order> getOrder(Customer customer, String orderId) {
        return orderService.getOrder(customer, orderId);
    }

    // ----------- AddressService API ---------------

    @Override
    public CancellableTask createAddress(final Customer customer, final Address address, final Callback<Address> callback) {
        return addressService.createAddress(customer, address, callback);
    }

    @Override
    public Observable<Address> createAddress(final Customer customer, final Address address) {
        return addressService.createAddress(customer, address);
    }

    @Override
    public CancellableTask getAddresses(final Customer customer, final Callback<List<Address>> callback) {
        return addressService.getAddresses(customer, callback);
    }

    @Override
    public Observable<List<Address>> getAddresses(final Customer customer) {
        return addressService.getAddresses(customer);
    }

    @Override
    public CancellableTask getAddress(final Customer customer, final String addressId, final Callback<Address> callback) {
        return addressService.getAddress(customer, addressId, callback);
    }

    @Override
    public Observable<Address> getAddress(final Customer customer, final String addressId) {
        return addressService.getAddress(customer, addressId);
    }

    @Override
    public CancellableTask updateAddress(final Customer customer, final Address address, final Callback<Address> callback) {
        return addressService.updateAddress(customer, address, callback);
    }

    @Override
    public Observable<Address> updateAddress(final Customer customer, final Address address) {
        return addressService.updateAddress(customer, address);
    }

    // ----------- ProductService API ---------------


    @Override
    public int getProductPageSize() {
        return productService.getProductPageSize();
    }

    @Override
    public CancellableTask getProductPage(int page, Callback<List<Product>> callback) {
        return productService.getProductPage(page, callback);
    }

    @Override
    public Observable<List<Product>> getProductPage(int page) {
        return productService.getProductPage(page);
    }

    @Override
    public CancellableTask getProductWithHandle(String handle, Callback<Product> callback) {
        return productService.getProductWithHandle(handle, callback);
    }

    @Override
    public Observable<Product> getProductWithHandle(String handle) {
        return productService.getProductWithHandle(handle);
    }

    @Override
    public CancellableTask getProduct(String productId, Callback<Product> callback) {
        return productService.getProduct(productId, callback);
    }

    @Override
    public Observable<Product> getProduct(String productId) {
        return productService.getProduct(productId);
    }

    @Override
    public CancellableTask getProducts(List<String> productIds, Callback<List<Product>> callback) {
        return productService.getProducts(productIds, callback);
    }

    @Override
    public Observable<List<Product>> getProducts(List<String> productIds) {
        return productService.getProducts(productIds);
    }

    @Override
    public CancellableTask getProducts(int page, String collectionId, Callback<List<Product>> callback) {
        return productService.getProducts(page, collectionId, callback);
    }

    @Override
    public Observable<List<Product>> getProducts(int page, String collectionId) {
        return productService.getProducts(page, collectionId);
    }

    @Override
    public CancellableTask getProducts(int page, String collectionId, SortOrder sortOrder, Callback<List<Product>> callback) {
        return productService.getProducts(page, collectionId, sortOrder, callback);
    }

    @Override
    public Observable<List<Product>> getProducts(int page, String collectionId, SortOrder sortOrder) {
        return productService.getProducts(page, collectionId, sortOrder);
    }

    @Override
    public CancellableTask getCollections(Callback<List<Collection>> callback) {
        return productService.getCollections(callback);
    }

    @Override
    public Observable<List<Collection>> getCollections() {
        return productService.getCollections();
    }

    @Override
    public CancellableTask getCollectionPage(int page, Callback<List<Collection>> callback) {
        return productService.getCollectionPage(page, callback);
    }

    @Override
    public Observable<List<Collection>> getCollections(int page) {
        return productService.getCollections(page);
    }
}<|MERGE_RESOLUTION|>--- conflicted
+++ resolved
@@ -230,13 +230,8 @@
     }
 
     @Override
-<<<<<<< HEAD
-    public void completeCheckout(final Checkout checkout, final Callback<Checkout> callback) {
-        checkoutService.completeCheckout(checkout, callback);
-=======
-    public CancellableTask completeCheckout(final Checkout checkout, final Callback<Payment> callback) {
+    public CancellableTask completeCheckout(final Checkout checkout, final Callback<Checkout> callback) {
         return checkoutService.completeCheckout(checkout, callback);
->>>>>>> 62fcfd27
     }
 
     @Override
