--- conflicted
+++ resolved
@@ -103,23 +103,13 @@
     public View onCreateView(LayoutInflater inflater, ViewGroup container, Bundle savedInstanceState) {
         view = (ProductListFragmentView) inflater.inflate(R.layout.fragment_product_list, container, false);
         recyclerView = (RecyclerView) view.findViewById(R.id.recycler_view);
-<<<<<<< HEAD
         ProductListAdapter adapter = new ProductListAdapter(safelyGetActivity(), theme);
-=======
-
-        ProductListAdapter adapter = new ProductListAdapter(getActivity(), theme);
->>>>>>> ee48609a
         adapter.setClickListener(this);
 
         recyclerView.setAdapter(adapter);
-<<<<<<< HEAD
         recyclerView.setItemAnimator(new DefaultItemAnimator());
         recyclerView.setLayoutManager(new GridLayoutManager(safelyGetActivity(), 2));
-=======
-        recyclerView.setLayoutManager(new GridLayoutManager(getActivity(), 2));
-        recyclerView.setItemAnimator(new DefaultItemAnimator());
-
->>>>>>> ee48609a
+
         return view;
     }
 
