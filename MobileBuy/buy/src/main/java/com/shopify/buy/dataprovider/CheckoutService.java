/*
 *   The MIT License (MIT)
 *
 *   Copyright (c) 2015 Shopify Inc.
 *
 *   Permission is hereby granted, free of charge, to any person obtaining a copy
 *   of this software and associated documentation files (the "Software"), to deal
 *   in the Software without restriction, including without limitation the rights
 *   to use, copy, modify, merge, publish, distribute, sublicense, and/or sell
 *   copies of the Software, and to permit persons to whom the Software is
 *   furnished to do so, subject to the following conditions:
 *
 *   The above copyright notice and this permission notice shall be included in
 *   all copies or substantial portions of the Software.
 *
 *   THE SOFTWARE IS PROVIDED "AS IS", WITHOUT WARRANTY OF ANY KIND, EXPRESS OR
 *   IMPLIED, INCLUDING BUT NOT LIMITED TO THE WARRANTIES OF MERCHANTABILITY,
 *   FITNESS FOR A PARTICULAR PURPOSE AND NONINFRINGEMENT. IN NO EVENT SHALL THE
 *   AUTHORS OR COPYRIGHT HOLDERS BE LIABLE FOR ANY CLAIM, DAMAGES OR OTHER
 *   LIABILITY, WHETHER IN AN ACTION OF CONTRACT, TORT OR OTHERWISE, ARISING FROM,
 *   OUT OF OR IN CONNECTION WITH THE SOFTWARE OR THE USE OR OTHER DEALINGS IN
 *   THE SOFTWARE.
 */
package com.shopify.buy.dataprovider;

import com.shopify.buy.model.Checkout;
import com.shopify.buy.model.CreditCard;
import com.shopify.buy.model.GiftCard;
import com.shopify.buy.model.ShippingRate;

import java.util.List;

import rx.Observable;

/**
 * Service that provides Checkout API endpoints.
 */
public interface CheckoutService {

    String getWebReturnToUrl();

    String getWebReturnToLabel();

    /**
     * Initiate the Shopify checkout process with a new Checkout object.
     *
     * @param checkout the {@link Checkout} object to use for initiating the checkout process
     * @param callback the {@link Callback} that will be used to indicate the response from the asynchronous network operation, not null
     * @return cancelable task
     */
    CancellableTask createCheckout(Checkout checkout, Callback<Checkout> callback);

    /**
     * Initiate the Shopify checkout process with a new Checkout object.
     *
     * @param checkout the {@link Checkout} object to use for initiating the checkout process
     * @return cold observable that emits created checkout object
     */
    Observable<Checkout> createCheckout(Checkout checkout);

    /**
     * Update an existing Checkout's attributes
     *
     * @param checkout the {@link Checkout} to update
     * @param callback the {@link Callback} that will be used to indicate the response from the asynchronous network operation, not null
     * @return cancelable task
     */
    CancellableTask updateCheckout(Checkout checkout, Callback<Checkout> callback);

    /**
     * Update an existing Checkout's attributes
     *
     * @param checkout the {@link Checkout} to update
     * @return cold observable that emits updated checkout object
     */
    Observable<Checkout> updateCheckout(Checkout checkout);

    /**
     * Complete the checkout and process the payment session
     *
     * @param checkout a {@link Checkout} that has had a {@link CreditCard} associated with it using {@link #storeCreditCard(CreditCard, Checkout)}
     * @param callback the {@link Callback} that will be used to indicate the response from the asynchronous network operation, not null
     * @return cancelable task
     */
<<<<<<< HEAD
    void completeCheckout(Checkout checkout, Callback<Checkout> callback);
=======
    CancellableTask completeCheckout(Checkout checkout, Callback<Payment> callback);
>>>>>>> 62fcfd27

    /**
     * Complete the checkout and process the payment session
     *
     * @param checkout a {@link Checkout} that has had a {@link CreditCard} associated with it using {@link #storeCreditCard(CreditCard, Checkout)}
     * @return cold observable that emits completed checkout
     */
    Observable<Checkout> completeCheckout(Checkout checkout);

    /**
     * Get the status of the payment session associated with {@code checkout}. {@code callback} will be
     * called with a boolean value indicating whether the session has completed or not.
     *
     * @param checkout a {@link Checkout} that has been passed as a parameter to {@link #completeCheckout(Checkout, Callback)} or {@link #completeCheckout(Checkout)}
     * @param callback the {@link Callback} that will be used to indicate the response from the asynchronous network operation, not null
     *
     */
    void getCheckoutCompletionStatus(Checkout checkout, final Callback<Boolean> callback);

    /**
     * Get the status of the payment session associated with {@code checkout}. {@code callback} will be
     * called with a boolean value indicating whether the session has completed or not.
     *
     * @param checkout a {@link Checkout} that has been passed as a parameter to {@link #completeCheckout(Checkout, Callback)} or {@link #completeCheckout(Checkout)}
     * @return cold observable that emits a Boolean that indicates whether the checkout has been completed
     *
     */
    Observable<Boolean> getCheckoutCompletionStatus(Checkout checkout);

    /**
     * Fetch an existing Checkout from Shopify
     *
     * @param checkoutToken the token associated with the existing {@link Checkout}
     * @param callback      the {@link Callback} that will be used to indicate the response from the asynchronous network operation, not null
     * @return cancelable task
     */
    CancellableTask getCheckout(String checkoutToken, Callback<Checkout> callback);

    /**
     * Fetch an existing Checkout from Shopify
     *
     * @param checkoutToken the token associated with the existing {@link Checkout}
     * @return cold observable that emits requested existing checkout
     */
    Observable<Checkout> getCheckout(String checkoutToken);

    /**
     * Fetch shipping rates for a given Checkout
     *
     * @param checkoutToken the {@link Checkout#token} from an existing Checkout
     * @param callback      the {@link Callback} that will be used to indicate the response from the asynchronous network operation, not null
     * @return cancelable task
     */
    CancellableTask getShippingRates(String checkoutToken, Callback<List<ShippingRate>> callback);

    /**
     * Fetch shipping rates for a given Checkout
     *
     * @param checkoutToken the {@link Checkout#token} from an existing Checkout
     * @return cold observable that emits requested list of shipping rates for a given checkout
     */
    Observable<List<ShippingRate>> getShippingRates(String checkoutToken);

    /**
     * Post a credit card to Shopify's card server and associate it with a Checkout
     *
     * @param card     the {@link CreditCard} to associate
     * @param checkout the {@link Checkout} to associate the card with
     * @param callback the {@link Callback} that will be used to indicate the response from the asynchronous network operation, not null
     * @return cancelable task
     */
    CancellableTask storeCreditCard(CreditCard card, Checkout checkout, Callback<Checkout> callback);

    /**
     * Post a credit card to Shopify's card server and associate it with a Checkout
     *
     * @param card     the {@link CreditCard} to associate
     * @param checkout the {@link Checkout} to associate the card with
     * @return cold observable that emits updated checkout with posted credit card
     */
    Observable<Checkout> storeCreditCard(CreditCard card, Checkout checkout);

    /**
     * Apply a gift card to a Checkout
     *
     * @param giftCardCode the gift card code for a gift card associated with the current Shop
     * @param checkout     the {@link Checkout} object to apply the gift card to
     * @param callback     the {@link Callback} that will be used to indicate the response from the asynchronous network operation, not null
     * @return cancelable task
     */
    CancellableTask applyGiftCard(String giftCardCode, Checkout checkout, Callback<Checkout> callback);

    /**
     * Apply a gift card to a Checkout
     *
     * @param giftCardCode the gift card code for a gift card associated with the current Shop
     * @param checkout     the {@link Checkout} object to apply the gift card to
     * @return cold observable that emits updated checkout
     */
    Observable<Checkout> applyGiftCard(String giftCardCode, Checkout checkout);

    /**
     * Remove a gift card that was previously applied to a Checkout
     *
     * @param giftCard the {@link GiftCard} to remove from the {@link Checkout}
     * @param checkout the {@code Checkout} to remove the {@code GiftCard} from
     * @param callback the {@link Callback} that will be used to indicate the response from the asynchronous network operation, not null
     * @return cancelable task
     */
    CancellableTask removeGiftCard(GiftCard giftCard, Checkout checkout, Callback<Checkout> callback);

    /**
     * Remove a gift card that was previously applied to a Checkout
     *
     * @param giftCard the {@link GiftCard} to remove from the {@link Checkout}
     * @param checkout the {@code Checkout} to remove the {@code GiftCard} from
     * @return cold observable that emits updated checkout
     */
    Observable<Checkout> removeGiftCard(GiftCard giftCard, Checkout checkout);

    /**
     * Convenience method to release all product inventory reservations by setting the `reservationTime` of the checkout `0` and calling {@link #updateCheckout(Checkout, Callback) updateCheckout(Checkout, Callback)}.
     * We recommend creating a new `Checkout` object from a `Cart` for further API calls.
     *
     * @param checkout the {@link Checkout} to expire
     * @param callback the {@link Callback} that will be used to indicate the response from the asynchronous network operation, not null
     * @return cancelable task
     */
    CancellableTask removeProductReservationsFromCheckout(Checkout checkout, Callback<Checkout> callback);

    /**
     * Convenience method to release all product inventory reservations by setting the `reservationTime` of the checkout `0` and calling {@link #updateCheckout(Checkout, Callback) updateCheckout(Checkout, Callback)}.
     * We recommend creating a new `Checkout` object from a `Cart` for further API calls.
     *
     * @param checkout the {@link Checkout} to expire
     * @return cold observable that emits updated checkout
     */
    Observable<Checkout> removeProductReservationsFromCheckout(Checkout checkout);
}<|MERGE_RESOLUTION|>--- conflicted
+++ resolved
@@ -82,11 +82,7 @@
      * @param callback the {@link Callback} that will be used to indicate the response from the asynchronous network operation, not null
      * @return cancelable task
      */
-<<<<<<< HEAD
-    void completeCheckout(Checkout checkout, Callback<Checkout> callback);
-=======
-    CancellableTask completeCheckout(Checkout checkout, Callback<Payment> callback);
->>>>>>> 62fcfd27
+    CancellableTask completeCheckout(Checkout checkout, Callback<Checkout> callback);
 
     /**
      * Complete the checkout and process the payment session
