/*
 * The MIT License (MIT)
 *
 * Copyright (c) 2015 Shopify Inc.
 *
 * Permission is hereby granted, free of charge, to any person obtaining a copy
 * of this software and associated documentation files (the "Software"), to deal
 * in the Software without restriction, including without limitation the rights
 * to use, copy, modify, merge, publish, distribute, sublicense, and/or sell
 * copies of the Software, and to permit persons to whom the Software is
 * furnished to do so, subject to the following conditions:
 *
 * The above copyright notice and this permission notice shall be included in
 * all copies or substantial portions of the Software.
 *
 * THE SOFTWARE IS PROVIDED "AS IS", WITHOUT WARRANTY OF ANY KIND, EXPRESS OR
 * IMPLIED, INCLUDING BUT NOT LIMITED TO THE WARRANTIES OF MERCHANTABILITY,
 * FITNESS FOR A PARTICULAR PURPOSE AND NONINFRINGEMENT. IN NO EVENT SHALL THE
 * AUTHORS OR COPYRIGHT HOLDERS BE LIABLE FOR ANY CLAIM, DAMAGES OR OTHER
 * LIABILITY, WHETHER IN AN ACTION OF CONTRACT, TORT OR OTHERWISE, ARISING FROM,
 * OUT OF OR IN CONNECTION WITH THE SOFTWARE OR THE USE OR OTHER DEALINGS IN
 * THE SOFTWARE.
 */

package com.shopify.buy.model;

import android.text.TextUtils;

import com.google.gson.Gson;
import com.google.gson.GsonBuilder;
import com.google.gson.JsonDeserializationContext;
import com.google.gson.JsonDeserializer;
import com.google.gson.JsonElement;
import com.google.gson.JsonParseException;
import com.google.gson.annotations.SerializedName;
import com.shopify.buy.dataprovider.BuyClientFactory;
import com.shopify.buy.utils.DateUtility;

import java.lang.reflect.Type;
import java.util.Date;
import java.util.HashSet;
import java.util.List;
import java.util.Set;

public class Customer extends ShopifyObject {

    private String email;

    @SerializedName("accepts_marketing")
    private Boolean acceptsMarketing;

    @SerializedName("created_at")
    private Date createdAtDate;

    @SerializedName("updated_at")
    private Date updatedAtDate;

    @SerializedName("first_name")
    private String firstName;

    @SerializedName("last_name")
    private String lastName;

    @SerializedName("orders_count")
    private Long ordersCount;

    private String state;

    @SerializedName("total_spent")
    private String totalSpent;

    private String note;

    @SerializedName("verified_email")
    private Boolean verifiedEmail;

    @SerializedName("multipass_identifier")
    private String multipassIdentifier;

    @SerializedName("tax_exempt")
    private Boolean taxExempt;

    private String tags;
    private Set<String> tagSet;

    @SerializedName("last_order_id")
    private String lastOrderId;

    @SerializedName("last_order_name")
    private String lastOrderName;

    private List<Address> addresses;

    @SerializedName("default_address")
    private Address defaultAddress;

    /**
     * @return The email for this customer.
     */
    public String getEmail() {
        return email;
    }

    /**
     * @return {code true} if this customer accepts marketing.
     */
    public boolean acceptsMarketing() {
        return acceptsMarketing;
    }

    /**
     * @return The date this product was created.
     */
    public Date getCreatedAtDate() {
        return createdAtDate;
    }

    /**
     * @return The date this product was last updated.
     */
    public Date getUpdatedAtDate() {
        return updatedAtDate;
    }

    /**
     * @return The first name for this customer.
     */
    public String getFirstName() {
        return firstName;
    }

    /**
     * @return The last name for this customer.
     */
    public String getLastName() {
        return lastName;
    }

    /**
     * @return The number of orders this customer has.
     */
    public long getOrdersCount() {
        return ordersCount;
    }

    /**
     * @return The current state of this customer.
     */
    public String getState() {
        return state;
    }

    /**
     * @return The total amount of money that the customer has spent at the shop.
     */
    public String getTotalSpent() {
        return totalSpent;
    }

    /**
     * @return A note about the customer.
     */
    public String getNote() {
        return note;
    }

    /**
     * @return {code true} if the customer email address has been verified.
     */
    public boolean isVerifiedEmail() {
        return verifiedEmail;
    }

    /**
     * @return The customer's identifier used with Multipass login.
     */
    public String getMultipassIdenfier() {
        return multipassIdentifier;
    }

    /**
     * @return Indicates whether the customer should be charged taxes when placing orders. Valid values are {@code true} and {@code false}.
     **/
    public boolean isTaxExempt() {
        return taxExempt;
    }

    /**
     * @return A list of additional categorizations that a customer can be tagged with.
     */
    public Set<String> getTags() {
        return tagSet;
    }

    /**
     * @return The id of the customer's last order.
     */
    public String getLastOrderId() {
        return lastOrderId;
    }

    /**
     * @return The name of the customer's last order. This is directly related to the Order's name field.
     */
    public String getLastOrderName() {
        return lastOrderName;
    }

    /**
     * @return A list of addresses for the customer.
     */
    public List<Address> getAddresses() {
        return addresses;
    }

    /**
     * @return The default address for the customer.
     */
    public Address getDefaultAddress() {
        return defaultAddress;
    }

    public void setAcceptsMarketing(boolean acceptsMarketing) {
        this.acceptsMarketing = acceptsMarketing;
    }

    public void setAddresses(List<Address> addresses) {
        this.addresses = addresses;
    }

    public void setTaxExempt(boolean taxExempt) {
        this.taxExempt = taxExempt;
    }

    public void setMultipassIdentifier(String multipassIdentifier) {
        this.multipassIdentifier = multipassIdentifier;
    }

<<<<<<< HEAD
=======
    public void setDefaultAddress(Address defaultAddress) {
        this.defaultAddress = defaultAddress;
    }

>>>>>>> 13e07828
    public void setEmail(String email) {
        this.email = email;
    }

    public void setFirstName(String firstName) {
        this.firstName = firstName;
    }

    public void setLastName(String lastName) {
        this.lastName = lastName;
    }

    public void setNote(String note) {
        this.note = note;
    }

    public void setTags(Set<String> tags) {
        tagSet = tags;
        this.tags = TextUtils.join(",", tags);
    }

    public static class CustomerDeserializer implements JsonDeserializer<Customer> {
        @Override
        public Customer deserialize(JsonElement json, Type typeOfT, JsonDeserializationContext context) throws JsonParseException {
            return fromJson(json.toString());
        }
    }

    /**
     * A Customer object created using the values in the JSON string.
     */
    public static Customer fromJson(String json) {
        Gson gson = BuyClientFactory.createDefaultGson(Customer.class);
        Customer customer = gson.fromJson(json, Customer.class);

        // Create the tagSet.
        customer.tagSet = new HashSet<>();

        // Populate the tagSet from the comma separated list.
        if (!TextUtils.isEmpty(customer.tags)) {
            for (String tag : customer.tags.split(",")) {
                String myTag = tag.trim();
                customer.tagSet.add(myTag);
            }
        }

        return customer;
    }

}<|MERGE_RESOLUTION|>--- conflicted
+++ resolved
@@ -236,13 +236,10 @@
         this.multipassIdentifier = multipassIdentifier;
     }
 
-<<<<<<< HEAD
-=======
     public void setDefaultAddress(Address defaultAddress) {
         this.defaultAddress = defaultAddress;
     }
 
->>>>>>> 13e07828
     public void setEmail(String email) {
         this.email = email;
     }
