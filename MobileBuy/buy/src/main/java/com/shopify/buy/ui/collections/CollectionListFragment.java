--- conflicted
+++ resolved
@@ -40,8 +40,8 @@
 import com.shopify.buy.R;
 import com.shopify.buy.dataprovider.BuyClientFactory;
 import com.shopify.buy.model.Collection;
+import com.shopify.buy.ui.common.BaseFragment;
 import com.shopify.buy.ui.common.BuyBuilderConfig;
-import com.shopify.buy.ui.common.BaseFragment;
 import com.shopify.buy.ui.common.RecyclerViewHolder;
 
 import java.util.List;
@@ -59,14 +59,6 @@
 
     private List<Collection> collections;
     RecyclerView recyclerView;
-
-<<<<<<< HEAD
-    public void setProvider(CollectionListProvider provider) {
-        this.provider = provider;
-    }
-=======
-    private OnCollectionListItemSelectedListener collectionListItemSelectedListener;
->>>>>>> 8c666363
 
     @Override
     public void onCreate(Bundle savedInstanceState) {
