--- conflicted
+++ resolved
@@ -39,16 +39,10 @@
 
 import com.google.gson.reflect.TypeToken;
 import com.shopify.buy.R;
-<<<<<<< HEAD
+import com.shopify.buy.dataprovider.BuyClientFactory;
 import com.shopify.buy.dataprovider.providers.DefaultSearchProvider;
-=======
-import com.shopify.buy.dataprovider.BuyClientFactory;
-import com.shopify.buy.dataprovider.DefaultSearchProvider;
-import com.shopify.buy.dataprovider.SearchProvider;
->>>>>>> 83598ddb
 import com.shopify.buy.model.Product;
 import com.shopify.buy.model.Shop;
-import com.shopify.buy.ui.collections.CollectionListConfig;
 import com.shopify.buy.ui.common.BaseFragment;
 import com.shopify.buy.ui.common.RecyclerViewHolder;
 import com.shopify.buy.utils.CollectionUtils;
@@ -109,7 +103,8 @@
         // Retrieve the current search results to display if there is one
         String productsJson = bundle.getString(SearchConfig.EXTRA_SEARCH_RESULTS);
         if (!TextUtils.isEmpty(productsJson)) {
-            products = BuyClientFactory.createDefaultGson().fromJson(productsJson, new TypeToken<List<Product>>() {}.getType());
+            products = BuyClientFactory.createDefaultGson().fromJson(productsJson, new TypeToken<List<Product>>() {
+            }.getType());
         }
     }
 
