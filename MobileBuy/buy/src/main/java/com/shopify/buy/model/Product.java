/*
 * The MIT License (MIT)
 *
 * Copyright (c) 2015 Shopify Inc.
 *
 * Permission is hereby granted, free of charge, to any person obtaining a copy
 * of this software and associated documentation files (the "Software"), to deal
 * in the Software without restriction, including without limitation the rights
 * to use, copy, modify, merge, publish, distribute, sublicense, and/or sell
 * copies of the Software, and to permit persons to whom the Software is
 * furnished to do so, subject to the following conditions:
 *
 * The above copyright notice and this permission notice shall be included in
 * all copies or substantial portions of the Software.
 *
 * THE SOFTWARE IS PROVIDED "AS IS", WITHOUT WARRANTY OF ANY KIND, EXPRESS OR
 * IMPLIED, INCLUDING BUT NOT LIMITED TO THE WARRANTIES OF MERCHANTABILITY,
 * FITNESS FOR A PARTICULAR PURPOSE AND NONINFRINGEMENT. IN NO EVENT SHALL THE
 * AUTHORS OR COPYRIGHT HOLDERS BE LIABLE FOR ANY CLAIM, DAMAGES OR OTHER
 * LIABILITY, WHETHER IN AN ACTION OF CONTRACT, TORT OR OTHERWISE, ARISING FROM,
 * OUT OF OR IN CONNECTION WITH THE SOFTWARE OR THE USE OR OTHER DEALINGS IN
 * THE SOFTWARE.
 */

package com.shopify.buy.model;

import android.text.TextUtils;

import com.google.gson.Gson;
import com.google.gson.GsonBuilder;
import com.google.gson.JsonDeserializationContext;
import com.google.gson.JsonDeserializer;
import com.google.gson.JsonElement;
import com.google.gson.JsonParseException;
import com.google.gson.annotations.SerializedName;
import com.shopify.buy.dataprovider.BuyClientFactory;
<<<<<<< HEAD
import com.shopify.buy.utils.CollectionUtils;
=======
>>>>>>> e8499205
import com.shopify.buy.utils.DateUtility;
import com.shopify.buy.utils.DateUtility.DateDeserializer;

import java.lang.reflect.Type;
import java.util.Date;
import java.util.HashSet;
import java.util.List;
import java.util.Set;

/**
 * A {@code Product} is an individual item for sale in a Shopify store.
 */
public class Product extends ShopifyObject {

    @SerializedName("product_id")
    protected String productId;

    @SerializedName("channel_id")
    protected String channelId;

    protected String title;

    protected String handle;

    @SerializedName("body_html")
    protected String bodyHtml;

    @SerializedName("published_at")
    protected Date publishedAtDate;

    @SerializedName("created_at")
    protected Date createdAtDate;

    @SerializedName("updated_at")
    protected Date updatedAtDate;

    protected String vendor;

    @SerializedName("product_type")
    protected String productType;

    protected List<ProductVariant> variants;

    protected List<Image> images;

    protected List<Option> options;

    protected String tags;

    protected Set<String> tagSet;

    protected boolean available;

    protected boolean published;

    private Set<String> prices;

    private String minimumPrice;

    /**
     * @return {@code true} if this product has been published on the store, {@code false} otherwise.
     */
    public boolean isPublished() {
        return published;
    }

    /**
     * @return The unique identifier for this product.
     */
    public String getProductId() {
        return productId;
    }

    /**
     * @return The unique identifier of the Mobile App sales channel for this store.
     */
    public String getChannelId() {
        return channelId;
    }

    /**
     * @return The title of this product.
     */
    public String getTitle() {
        return title;
    }

    /**
     * @return The handle of the product. Can be used to construct links to the web page for the product.
     */
    public String getHandle() {
        return handle;
    }

    /**
     * @return The description of the product, complete with HTML formatting.
     */
    public String getBodyHtml() {
        return bodyHtml;
    }

    /**
     * Use {@link #getPublishedAtDate() getPublishedAtDate()}.
     */
    @Deprecated
    public String getPublishedAt() {
        return publishedAtDate == null ? null : DateUtility.createDefaultDateFormat().format(publishedAtDate);
    }

    /**
     * Use {@link #getCreatedAtDate() getCreatedAtDate()}.
     */
    @Deprecated
    public String getCreatedAt() {
        return createdAtDate == null ? null : DateUtility.createDefaultDateFormat().format(createdAtDate);
    }

    /**
     * Use {@link #getUpdatedAtDate() getUpdatedAtDate()}.
     */
    @Deprecated
    public String getUpdatedAt() {
        return updatedAtDate == null ? null : DateUtility.createDefaultDateFormat().format(updatedAtDate);
    }

    /**
     * @return The date this product was published.
     */
    public Date getPublishedAtDate() {
        return publishedAtDate;
    }

    /**
     * @return The date this product was created.
     */
    public Date getCreatedAtDate() {
        return createdAtDate;
    }

    /**
     * @return The date this product was last updated.
     */
    public Date getUpdatedAtDate() {
        return updatedAtDate;
    }

    /**
     * @return The name of the vendor of this product.
     */
    public String getVendor() {
        return vendor;
    }

    /**
     * @return The categorization that this product was tagged with, commonly used for filtering and searching.
     */
    public String getProductType() {
        return productType;
    }

    /**
     * @return A list of additional categorizations that a product can be tagged with, commonly used for filtering and searching. Each tag has a character limit of 255.
     */
    public Set<String> getTags() {
        return tagSet;
    }

    /**
     * @return A list {@link ProductVariant} objects, each one representing a different version of this product.
     */
    public List<ProductVariant> getVariants() {
        return variants;
    }

    /**
     * @return A list of {@link Image} objects, each one representing an image associated with this product.
     */
    public List<Image> getImages() {
        return images;
    }

    /**
     * @return The first image URL from this Product's list of images.
     */
    public String getFirstImageUrl() {
        if (hasImage()) {
            Image image = images.get(0);
            if (image != null) {
                return image.getSrc();
            }
        }
        return null;
    }

    /**
     * @return {code true} if this product has at least one image, {@code false} otherwise.
     */
    public boolean hasImage() {
        return images != null && !images.isEmpty();
    }

    /**
     * @return A list of {@link Option} objects, which can be used to select a specific {@link ProductVariant}.
     */
    public List<Option> getOptions() {
        return options;
    }

    /**
     * @return {@code true} if this product is in stock and available for purchase, {@code false} otherwise.
     */
    public boolean isAvailable() {
        return available;
    }

    /**
     * For internal use only.
     */
    public boolean hasDefaultVariant() {
        if (CollectionUtils.isEmpty(variants) || variants.size() != 1) {
            return false;
        }

        ProductVariant firstVariant = variants.get(0);
        List<OptionValue> optionValues = firstVariant.getOptionValues();

        return firstVariant.getTitle().equals("Default Title")
                && !CollectionUtils.isEmpty(optionValues)
                && (optionValues.get(0).getValue().equals("Default Title") || optionValues.get(0).getValue().equals("Default"));
    }

    /**
     * Returns the {@code Image} for the {@code ProductVariant} with the given id
     *
     * @param variant the {@link ProductVariant} to find the {@link Image}
     * @return the {@link Image} corresponding to the {@link ProductVariant} if one was found, otherwise the {@code Image} for the {@link Product}.  This may return null if no applicable images were found.
     */
    public Image getImage(ProductVariant variant) {
        if (variant == null) {
            throw new NullPointerException("variant cannot be null");
        }

        List<Image> images = getImages();

        if (images == null || images.size() < 1) {
            // we did not find any images
            return null;
        }

        for (Image image : images) {
            if (image.getVariantIds() != null && image.getVariantIds().contains(variant.getId())) {
                return image;
            }
        }

        // The variant did not have an image, use the default image in the Product
        return images.get(0);
    }

    /**
     * @param optionValues A list of {@link OptionValue} objects that represent a specific variant selection.
     * @return The {@link ProductVariant} that matches the given list of the OptionValues, or {@code null} if no such variant exists.
     */
    public ProductVariant getVariant(List<OptionValue> optionValues) {
        if (optionValues == null) {
            return null;
        }

        int numOptions = optionValues.size();
        for (ProductVariant variant : variants) {
            for (int i = 0; i < numOptions; i++) {
                if (!variant.getOptionValues().get(i).getValue().equals(optionValues.get(i).getValue())) {
                    break;
                } else if (i == numOptions - 1) {
                    return variant;
                }
            }
        }

        return null;
    }

    /**
     * @return A Set containing all the unique prices of the variants.
     */
    public Set<String> getPrices() {
        if (prices != null) {
            return prices;
        }

        prices = new HashSet<>();
        if (!CollectionUtils.isEmpty(variants)) {
            for (ProductVariant variant : variants) {
                prices.add(variant.getPrice());
            }
        }

        return prices;
    }

    /**
     * @return The minimum price from the variants.
     */
    public String getMinimumPrice() {
        if (minimumPrice != null) {
            return minimumPrice;
        }

        prices = getPrices();

        for (String price : prices) {
            if (minimumPrice == null) {
                minimumPrice = price;
            }
            if (Float.valueOf(price) < Float.valueOf(minimumPrice)) {
                minimumPrice = price;
            }
        }

        return minimumPrice;
    }

    public static class ProductDeserializer implements JsonDeserializer<Product> {

        @Override
        public Product deserialize(JsonElement json, Type typeOfT, JsonDeserializationContext context) throws JsonParseException {
            return fromJson(json.toString());
        }

    }

    /**
     * A product object created using the values in the JSON string.
     */
    public static Product fromJson(String json) {
        Gson gson = BuyClientFactory.createDefaultGson(Product.class);
<<<<<<< HEAD
=======

>>>>>>> e8499205
        Product product = gson.fromJson(json, Product.class);

        List<ProductVariant> variants = product.getVariants();

        if (variants != null) {
            for (ProductVariant variant : variants) {
                variant.productId = Long.parseLong(product.productId);
                variant.productTitle = product.getTitle();

                Image image = product.getImage(variant);
                if (image != null) {
                    variant.imageUrl = image.getSrc();
                }
            }
        }

        // Create the tagSet.
        product.tagSet = new HashSet<>();

        // Populate the tagSet from the comma separated list.
        if (!TextUtils.isEmpty(product.tags)) {
            for (String tag : product.tags.split(",")) {
                String myTag = tag.trim();
                product.tagSet.add(myTag);
            }
        }

        return product;
    }

}<|MERGE_RESOLUTION|>--- conflicted
+++ resolved
@@ -27,19 +27,14 @@
 import android.text.TextUtils;
 
 import com.google.gson.Gson;
-import com.google.gson.GsonBuilder;
 import com.google.gson.JsonDeserializationContext;
 import com.google.gson.JsonDeserializer;
 import com.google.gson.JsonElement;
 import com.google.gson.JsonParseException;
 import com.google.gson.annotations.SerializedName;
 import com.shopify.buy.dataprovider.BuyClientFactory;
-<<<<<<< HEAD
 import com.shopify.buy.utils.CollectionUtils;
-=======
->>>>>>> e8499205
 import com.shopify.buy.utils.DateUtility;
-import com.shopify.buy.utils.DateUtility.DateDeserializer;
 
 import java.lang.reflect.Type;
 import java.util.Date;
@@ -374,10 +369,7 @@
      */
     public static Product fromJson(String json) {
         Gson gson = BuyClientFactory.createDefaultGson(Product.class);
-<<<<<<< HEAD
-=======
-
->>>>>>> e8499205
+
         Product product = gson.fromJson(json, Product.class);
 
         List<ProductVariant> variants = product.getVariants();
