--- conflicted
+++ resolved
@@ -1,31 +1,15 @@
-<manifest xmlns:android="http://schemas.android.com/apk/res/android"
-          xmlns:tools="http://schemas.android.com/tools"
-          package="com.shopify.buy">
+<manifest package="com.shopify.buy"
+          xmlns:android="http://schemas.android.com/apk/res/android"
+          xmlns:tools="http://schemas.android.com/tools">
 
     <uses-permission android:name="android.permission.INTERNET"/>
     <uses-permission android:name="android.permission.ACCESS_NETWORK_STATE"/>
+
     <uses-sdk tools:overrideLibrary="android.support.customtabs"/>
 
-<<<<<<< HEAD
-    <application android:allowBackup="true"
-                 android:label="@string/app_name">
-
-        <activity
-            android:name="com.shopify.sample.ui.ProductDetailsActivity"
-            android:label=""
-            android:launchMode="singleTask"
-            android:screenOrientation="userPortrait"
-            android:theme="@style/CustomActionBarTheme">
-        </activity>
-
-        <!-- Enables the Android Pay API -->
-        <meta-data
-            android:name="com.google.android.gms.wallet.api.enabled"
-            android:value="true" />
-
-    </application>
-=======
-    <application/>
->>>>>>> 5c2a259e
+    <!-- Enables the Android Pay API -->
+    <meta-data
+        android:name="com.google.android.gms.wallet.api.enabled"
+        android:value="true"/>
 
 </manifest>