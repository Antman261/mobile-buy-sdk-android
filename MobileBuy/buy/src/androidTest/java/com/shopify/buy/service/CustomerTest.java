--- conflicted
+++ resolved
@@ -472,26 +472,20 @@
 
             @Override
             public void failure(RetrofitError error) {
-<<<<<<< HEAD
-=======
                 assertEquals(401, error.getCode());
                 assertEquals("Unauthorized", error.getMessage());
-                latch.countDown();
-            }
-        });
-        latch.await();
+            }
+        });
     }
 
     @Test
     public void testCreateCustomerInvalidEmailPassword() throws InterruptedException {
-
-        final CountDownLatch latch = new CountDownLatch(1);
         final AccountCredentials accountCredentials = new AccountCredentials(MALFORMED_EMAIL, WRONG_PASSWORD, OTHER_WRONG_PASSWORD, FIRSTNAME, LASTNAME);
 
         buyClient.createCustomer(accountCredentials, new Callback<Customer>() {
 
             @Override
-            public void success(Customer customerToken, Response response) {
+            public void success(Customer customerToken) {
                 fail("Invalid email, password, confirmation password. Should not be able to create a customer.");
             }
 
@@ -517,8 +511,6 @@
 
                 assertEquals(422, error.getCode());
                 assertEquals("Unprocessable Entity", error.getMessage());
-                latch.countDown();
->>>>>>> ce3c69c7
             }
         });
     }
