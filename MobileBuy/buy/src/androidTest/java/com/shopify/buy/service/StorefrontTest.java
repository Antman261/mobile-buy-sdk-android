package com.shopify.buy.service;

import android.support.test.runner.AndroidJUnit4;

import com.shopify.buy.dataprovider.Callback;
import com.shopify.buy.dataprovider.BuyClientError;
import com.shopify.buy.extensions.ShopifyAndroidTestCase;
import com.shopify.buy.model.Collection;
import com.shopify.buy.model.Product;
import com.shopify.buy.model.Shop;

import org.junit.Test;
import org.junit.runner.RunWith;

import java.util.ArrayList;
import java.util.List;
import java.util.concurrent.CountDownLatch;
import java.util.concurrent.atomic.AtomicReference;

import static junit.framework.Assert.assertEquals;
import static junit.framework.Assert.assertFalse;
import static junit.framework.Assert.assertNotNull;
import static junit.framework.Assert.assertNull;
import static junit.framework.Assert.assertTrue;
import static junit.framework.Assert.fail;

/**
 * Unit test for retrieving store and product information
 */
@RunWith(AndroidJUnit4.class)
public class StorefrontTest extends ShopifyAndroidTestCase {

    @Test
    public void testGetProductPage() throws InterruptedException {
        final CountDownLatch latch = new CountDownLatch(1);

        buyClient.getProducts(1, new Callback<List<Product>>() {
            @Override
            public void success(List<Product> products) {
                assertFalse(products.isEmpty());
                latch.countDown();
            }

            @Override
            public void failure(BuyClientError error) {
                fail();
            }
        });

        latch.await();
    }

    @Test
    public void testGetShop() throws InterruptedException {
        final CountDownLatch latch = new CountDownLatch(1);

        buyClient.getShop(new Callback<Shop>() {
            @Override
            public void success(Shop shop) {
                assertNotNull(shop);
                latch.countDown();
            }

            @Override
            public void failure(BuyClientError error) {
                fail();
            }
        });

        latch.await();
    }

    @Test
    public void testGetProduct() throws InterruptedException {
        final CountDownLatch latch = new CountDownLatch(1);

        final Long productId = data.getProductId();
        buyClient.getProduct(productId, new Callback<Product>() {
            @Override
            public void success(Product product) {
                assertNotNull(product);
                assertEquals(product.getProductId(), productId);
                latch.countDown();
            }

            @Override
            public void failure(BuyClientError error) {
                fail();
            }
        });

        latch.await();
    }

    @Test
    public void testGetProducts() throws InterruptedException {
        final List<Long> productIds = data.getProductIds();

        final CountDownLatch latch = new CountDownLatch(1);

        buyClient.getProducts(productIds, new Callback<List<Product>>() {
            @Override
            public void success(List<Product> products) {
                assertNotNull(products);
                assertEquals(products.size(), productIds.size());
                latch.countDown();
            }

            @Override
            public void failure(BuyClientError error) {
                fail();
            }
        });

        latch.await();
    }

    @Test
    public void testGetNonexistentProduct() throws InterruptedException {
        final CountDownLatch latch = new CountDownLatch(1);

        buyClient.getProduct(1337l, new Callback<Product>() {
            @Override
            public void success(Product product) {
                assertNull(product);
                latch.countDown();
            }

            @Override
            public void failure(BuyClientError error) {
                fail();
            }
        });

        latch.await();
    }

    @Test
    public void testGetOutOfIndexProductPage() throws InterruptedException {
        final CountDownLatch latch = new CountDownLatch(1);

        buyClient.getProducts(999, new Callback<List<Product>>() {
            @Override
            public void success(List<Product> products) {
                assertEquals(products.size(), 0);
                latch.countDown();
            }

            @Override
            public void failure(BuyClientError error) {
                fail();
            }
        });

        latch.await();
    }

    @Test
    public void testGetProductsWithOneInvalidId() throws InterruptedException {
        final CountDownLatch latch = new CountDownLatch(1);

        final List<Long> productIds = new ArrayList<>();

        productIds.add(1337l);
        productIds.add(data.getProductId());

        buyClient.getProducts(productIds, new Callback<List<Product>>() {
            @Override
            public void success(List<Product> products) {
                assertNotNull(products);
                assertEquals(products.size(), productIds.size() - 1);
                latch.countDown();
            }

            @Override
            public void failure(BuyClientError error) {
                fail();
            }
        });

        latch.await();
    }

    @Test
    public void testGetProductsInCollection() throws InterruptedException {
        final CountDownLatch latch = new CountDownLatch(1);

        buyClient.getProducts(1, data.getCollectionId(), null, Collection.SortOrder.COLLECTION_DEFAULT, new Callback<List<Product>>() {
            @Override
            public void success(List<Product> products) {
                assertNotNull(products);
                assertFalse(products.isEmpty());
                latch.countDown();
            }

            @Override
            public void failure(BuyClientError error) {
                fail();
            }
        });

        latch.await();
    }

    @Test
    public void testGetCollectionPage() throws InterruptedException {
        final CountDownLatch latch = new CountDownLatch(1);

        buyClient.getCollections(1, new Callback<List<Collection>>() {
            @Override
            public void success(List<Collection> collections) {
                assertNotNull(collections);
                assertFalse(collections.isEmpty());

                boolean found = false;
<<<<<<< HEAD
                for (Collection collection:collections) {
                    if ("frontpage".equals(collection.getHandle())) {
=======
                for (Collection collection : collections) {
                    if (data.getCollectionHandle().equals(collection.getHandle())) {
>>>>>>> d5e33ec0
                        found = true;
                        break;
                    }
                }
                assertTrue(found);

                latch.countDown();
            }

            @Override
            public void failure(BuyClientError error) {
                fail();
            }
        });

        latch.await();
    }

    @Test
    public void testGetOutOfIndexCollectionPage() throws InterruptedException {
        final CountDownLatch latch = new CountDownLatch(1);

        buyClient.getCollections(999, new Callback<List<Collection>>() {
            @Override
            public void success(List<Collection> collections) {
                assertNotNull(collections);
                assertEquals(collections.size(), 0);
                latch.countDown();
            }

            @Override
            public void failure(BuyClientError error) {
                fail();
            }
        });

        latch.await();
    }

    @Test
    public void testGetProductByHandle() throws InterruptedException {
        final AtomicReference<Product> productRef = new AtomicReference<>();

        final CountDownLatch getProductLatch = new CountDownLatch(1);
        buyClient.getProducts(1, new Callback<List<Product>>() {
            @Override
            public void success(List<Product> response) {
                if (response != null && response.size() > 0) {
                    productRef.set(response.get(0));
                }
                getProductLatch.countDown();
            }

            @Override
            public void failure(BuyClientError error) {
                getProductLatch.countDown();
            }
        });
        getProductLatch.await();

        final Product expectedProduct = productRef.get();
        if (expectedProduct == null) {
            fail("Expected some product");
        }

        productRef.set(null);

        final CountDownLatch getProductByHandleLatch = new CountDownLatch(1);
        buyClient.getProductByHandle(expectedProduct.getHandle(), new Callback<Product>() {
            @Override
            public void success(Product response) {
                productRef.set(response);
                getProductByHandleLatch.countDown();
            }

            @Override
            public void failure(BuyClientError error) {
                getProductByHandleLatch.countDown();
            }
        });
        getProductByHandleLatch.await();

        final Product actualProduct = productRef.get();
        if (actualProduct == null) {
            fail("Product by handle not found");
        }

        assertEquals(expectedProduct, actualProduct);
    }

    @Test
    public void testGetCollectionByHandle() throws InterruptedException {
        final AtomicReference<Collection> collectionRef = new AtomicReference<>();

        final CountDownLatch getCollectionLatch = new CountDownLatch(1);
        buyClient.getCollections(1, new Callback<List<Collection>>() {
            @Override
            public void success(List<Collection> response) {
                if (response != null && response.size() > 0) {
                    collectionRef.set(response.get(0));
                }
                getCollectionLatch.countDown();
            }

            @Override
            public void failure(BuyClientError error) {
                getCollectionLatch.countDown();
            }
        });
        getCollectionLatch.await();

        final Collection expectedCollection = collectionRef.get();
        if (expectedCollection == null) {
            fail("Expected some collection");
        }

        collectionRef.set(null);

        final CountDownLatch getCollectionByHandleLatch = new CountDownLatch(1);
        buyClient.getCollectionByHandle(expectedCollection.getHandle(), new Callback<Collection>() {
            @Override
            public void success(Collection response) {
                collectionRef.set(response);
                getCollectionByHandleLatch.countDown();
            }

            @Override
            public void failure(BuyClientError error) {
                getCollectionByHandleLatch.countDown();
            }
        });
        getCollectionByHandleLatch.await();

        final Collection actualCollection = collectionRef.get();
        if (actualCollection == null) {
            fail("Collection by handle not found");
        }

        assertEquals(expectedCollection, actualCollection);
    }
}<|MERGE_RESOLUTION|>--- conflicted
+++ resolved
@@ -213,13 +213,8 @@
                 assertFalse(collections.isEmpty());
 
                 boolean found = false;
-<<<<<<< HEAD
-                for (Collection collection:collections) {
-                    if ("frontpage".equals(collection.getHandle())) {
-=======
                 for (Collection collection : collections) {
                     if (data.getCollectionHandle().equals(collection.getHandle())) {
->>>>>>> d5e33ec0
                         found = true;
                         break;
                     }
