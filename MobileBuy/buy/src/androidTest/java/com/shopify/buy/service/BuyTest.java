--- conflicted
+++ resolved
@@ -577,30 +577,13 @@
         });
     }
 
-<<<<<<< HEAD
-    private void fetchShippingRates(int expectedStatus) throws InterruptedException {
-        pollShippingRates(expectedStatus);
-    }
-
-    private void pollShippingRates(final int expectedStatus) {
-=======
     private void fetchShippingRates(final int expectedStatus) throws InterruptedException {
->>>>>>> 320a04c1
         assertNotNull(checkout);
-        final CountDownLatch latch = new CountDownLatch(1);
         buyClient.getShippingRates(checkout.getToken(), new Callback<List<ShippingRate>>() {
             @Override
-<<<<<<< HEAD
             public void success(List<ShippingRate> shippingRates) {
                 assertNotNull(shippingRates);
                 BuyTest.this.shippingRates = shippingRates;
-=======
-            public void success(List<ShippingRate> shippingRates, Response response) {
-                assertEquals(response.code(), expectedStatus);
-                assertNotNull(shippingRates);
-                BuyTest.this.shippingRates = shippingRates;
-                latch.countDown();
->>>>>>> 320a04c1
             }
 
             @Override
@@ -608,7 +591,6 @@
                 assertEquals(error.getResponse().code(), expectedStatus);
             }
         });
-        latch.await();
     }
 
     private void setShippingRate() throws InterruptedException {
@@ -642,14 +624,8 @@
         card.setNumber("4242424242424242");
 
         buyClient.storeCreditCard(card, checkout, new Callback<Checkout>() {
-            @Override
-<<<<<<< HEAD
-            public void success(Checkout checkout) {
-=======
-            public void success(Checkout checkout, Response response) {
-                assertEquals(HttpStatus.SC_OK, response.code());
+            public void success(Checkout checkout) {
                 assertNotNull(checkout.getPaymentSessionId());
->>>>>>> 320a04c1
                 BuyTest.this.checkout = checkout;
             }
 
@@ -661,54 +637,20 @@
     }
 
     private void completeCheckout() throws InterruptedException {
-<<<<<<< HEAD
-        buyClient.completeCheckout(checkout, new Callback<Checkout>() {
-            @Override
-            public void success(Checkout checkout) {
-=======
-        final CountDownLatch latch = new CountDownLatch(1);
         buyClient.completeCheckout(checkout, new Callback<Payment>() {
             @Override
-            public void success(Payment payment, Response response) {
-                assertEquals(HttpStatus.SC_OK, response.code());
+            public void success(Payment payment) {
                 assertNotNull(payment);
                 assertNotNull(payment.getCheckout());
-                latch.countDown();
->>>>>>> 320a04c1
-            }
-
-            @Override
-            public void failure(RetrofitError error) {
-                fail(BuyClient.getErrorBody(error));
-            }
-        });
-    }
-
-<<<<<<< HEAD
-    private void pollCheckoutCompletionStatus() throws InterruptedException {
-        recurseCheckoutCompletionPoll();
-    }
-
-    private void recurseCheckoutCompletionPoll() {
-        final Callback<Boolean> callback = new Callback<Boolean>() {
-            @Override
-            public void success(Boolean complete) {
-                if (complete) {
-                } else {
-                    recurseCheckoutCompletionPoll();
-                }
-            }
-
-            @Override
-            public void failure(RetrofitError error) {
-                fail(BuyClient.getErrorBody(error));
-            }
-        };
-        buyClient.getCheckoutCompletionStatus(checkout, callback);
-    }
-
-=======
->>>>>>> 320a04c1
+            }
+
+            @Override
+            public void failure(RetrofitError error) {
+                fail(BuyClient.getErrorBody(error));
+            }
+        });
+    }
+
     private void getCheckout() throws InterruptedException {
         buyClient.getCheckout(checkout.getToken(), new Callback<Checkout>() {
             @Override
