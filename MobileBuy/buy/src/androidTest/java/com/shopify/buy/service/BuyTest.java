--- conflicted
+++ resolved
@@ -679,36 +679,6 @@
                 fail(BuyClientUtils.getErrorBody(error));
             }
         });
-<<<<<<< HEAD
-        latch.await();
-    }
-
-
-    private void pollCheckoutCompletionStatus() throws InterruptedException {
-        final CountDownLatch latch = new CountDownLatch(1);
-        recurseCheckoutCompletionPoll(latch);
-        latch.await();
-    }
-
-    private void recurseCheckoutCompletionPoll(final CountDownLatch latch) {
-        final Callback<Boolean> callback = new Callback<Boolean>() {
-            @Override
-            public void success(Boolean complete, Response response) {
-                if (complete) {
-                    latch.countDown();
-                } else {
-                    recurseCheckoutCompletionPoll(latch);
-                }
-            }
-
-            @Override
-            public void failure(RetrofitError error) {
-                fail(BuyClient.getErrorBody(error));
-            }
-        };
-        buyClient.getCheckoutCompletionStatus(checkout, callback);
-=======
->>>>>>> 5c2a259e
     }
 
     private void getCheckout() throws InterruptedException {
