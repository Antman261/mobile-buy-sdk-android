package com.shopify.buy.service;

import com.shopify.buy.data.TestData;
import com.shopify.buy.dataprovider.BuyClient;
import com.shopify.buy.dataprovider.BuyClientFactory;
import com.shopify.buy.extensions.CheckoutPrivateAPIs;
import com.shopify.buy.extensions.GiftCardPrivateAPIs;
import com.shopify.buy.extensions.ShopifyAndroidTestCase;
import com.shopify.buy.model.Address;
import com.shopify.buy.model.Cart;
import com.shopify.buy.model.Checkout;
import com.shopify.buy.model.CreditCard;
import com.shopify.buy.model.Customer;
import com.shopify.buy.model.CustomerWrapper;
import com.shopify.buy.model.Discount;
import com.shopify.buy.model.GiftCard;
import com.shopify.buy.model.LineItem;
import com.shopify.buy.model.Order;
import com.shopify.buy.model.Product;
import com.shopify.buy.model.ShippingRate;
<<<<<<< HEAD
import com.shopify.buy.model.CustomerWrapper;
import com.shopify.buy.utils.CollectionUtils;
=======
>>>>>>> a5ea1462

import org.apache.http.HttpStatus;

import java.util.List;
import java.util.Map;
import java.util.concurrent.CountDownLatch;
import java.util.concurrent.atomic.AtomicReference;

import retrofit.Callback;
import retrofit.RetrofitError;
import retrofit.client.Response;

/**
 * The integration level test for the Mobile Buy SDK
 */
public class BuyTest extends ShopifyAndroidTestCase {

    private Checkout checkout;
    private Customer customer;
    private String token;

    private List<ShippingRate> shippingRates;

    public void testApplyingGiftCardToCheckout() throws InterruptedException {
        createValidCheckout();
        applyGiftCardToCheckout(data.getGiftCardCode(TestData.GiftCardType.VALID11), data.getGiftCardValue(TestData.GiftCardType.VALID11));
    }

    public void testApplyingInvalidGiftCardToCheckout() throws InterruptedException {
        createValidCheckout();
        final CountDownLatch latch = new CountDownLatch(1);

        buyClient.applyGiftCard(data.getGiftCardCode(TestData.GiftCardType.INVALID), checkout, new Callback<Checkout>() {
            @Override
            public void success(Checkout checkout, Response response) {
                fail("Retrofit succeeded. Expected: 422 error");
            }

            @Override
            public void failure(RetrofitError error) {
                assertEquals(HttpStatus.SC_UNPROCESSABLE_ENTITY, error.getResponse().getStatus());
                latch.countDown();
            }
        });
        latch.await();
    }

    public void testApplyingExpiredGiftCardToCheckout() throws InterruptedException {
        createValidCheckout();
        final CountDownLatch latch = new CountDownLatch(1);
        buyClient.applyGiftCard(data.getGiftCardCode(TestData.GiftCardType.EXPIRED), checkout, new Callback<Checkout>() {
            @Override
            public void success(Checkout checkout, Response response) {
                fail("Retrofit succeeded. Expected: 422 error");
            }

            @Override
            public void failure(RetrofitError error) {
                assertEquals(HttpStatus.SC_UNPROCESSABLE_ENTITY, error.getResponse().getStatus());
                latch.countDown();
            }
        });
        latch.await();
    }

    public void testRemovingGiftCardFromCheckout() throws InterruptedException {
        createValidCheckout();
        applyGiftCardToCheckout(data.getGiftCardCode(TestData.GiftCardType.VALID11), data.getGiftCardValue(TestData.GiftCardType.VALID11));
        removeGiftCardFromCheckout(checkout.getGiftCards().get(0));
    }

    public void testRemovingInvalidGiftCardFromCheckout() throws InterruptedException {
        createValidCheckout();
        final CountDownLatch latch = new CountDownLatch(1);
        GiftCardPrivateAPIs invalidGiftCard = new GiftCardPrivateAPIs(data.getGiftCardCode(TestData.GiftCardType.INVALID));
        invalidGiftCard.setId(data.getGiftCardId(TestData.GiftCardType.INVALID));
        buyClient.removeGiftCard(invalidGiftCard, checkout, new Callback<Checkout>() {
            @Override
            public void success(Checkout checkout, Response response) {
                fail("Retrofit succeeded. Expected: 422 error");
            }

            @Override
            public void failure(RetrofitError error) {
                assertEquals(HttpStatus.SC_UNPROCESSABLE_ENTITY, error.getResponse().getStatus());
                latch.countDown();
            }
        });
        latch.await();
    }

    public void testRemovingExpiredGiftCardFromCheckout() throws InterruptedException {
        createValidCheckout();
        final CountDownLatch latch = new CountDownLatch(1);
        GiftCardPrivateAPIs expiredGiftCard = new GiftCardPrivateAPIs(data.getGiftCardCode(TestData.GiftCardType.EXPIRED));
        expiredGiftCard.setId(data.getGiftCardId(TestData.GiftCardType.EXPIRED));
        buyClient.removeGiftCard(expiredGiftCard, checkout, new Callback<Checkout>() {
            @Override
            public void success(Checkout checkout, Response response) {
                fail("Retrofit succeeded. Expected: 422 error");
            }

            @Override
            public void failure(RetrofitError error) {
                assertEquals(HttpStatus.SC_UNPROCESSABLE_ENTITY, error.getResponse().getStatus());
                latch.countDown();
            }
        });
        latch.await();
    }

    public void testApplyingTwoGiftCardsToCheckout() throws InterruptedException {
        createValidCheckout();
        applyGiftCardToCheckout(data.getGiftCardCode(TestData.GiftCardType.VALID11), data.getGiftCardValue(TestData.GiftCardType.VALID11));
        applyGiftCardToCheckout(data.getGiftCardCode(TestData.GiftCardType.VALID25), data.getGiftCardValue(TestData.GiftCardType.VALID25));
        assertEquals(checkout.getGiftCards().size(), 2);
    }

    public void testApplyingThreeGiftCardsToCheckout() throws InterruptedException {
        createValidCheckout();
        applyGiftCardToCheckout(data.getGiftCardCode(TestData.GiftCardType.VALID11), data.getGiftCardValue(TestData.GiftCardType.VALID11));
        applyGiftCardToCheckout(data.getGiftCardCode(TestData.GiftCardType.VALID25), data.getGiftCardValue(TestData.GiftCardType.VALID25));
        applyGiftCardToCheckout(data.getGiftCardCode(TestData.GiftCardType.VALID50), data.getGiftCardValue(TestData.GiftCardType.VALID50));
        assertEquals(checkout.getGiftCards().size(), 3);
    }

    public void testRemovingSecondGiftCard() throws InterruptedException {
        testApplyingThreeGiftCardsToCheckout();
        removeGiftCardFromCheckout(checkout.getGiftCards().get(1));
        assertEquals(checkout.getGiftCards().size(), 2);
    }

    public void testRemovingFirstGiftCard() throws InterruptedException {
        testRemovingSecondGiftCard();
        removeGiftCardFromCheckout(checkout.getGiftCards().get(0));
        assertEquals(checkout.getGiftCards().size(), 1);
    }

    public void testRemovingAllGiftCards() throws InterruptedException {
        testRemovingFirstGiftCard();
        removeGiftCardFromCheckout(checkout.getGiftCards().get(0));
        assertEquals(checkout.getGiftCards().size(), 0);

        assertEquals(checkout.getTotalPrice(), checkout.getPaymentDue());
    }

    public void testGetCheckoutWithInvalidToken() throws InterruptedException {
        final CountDownLatch latch = new CountDownLatch(1);
        buyClient.getCheckout("ZZZZZZZZZZZZZZZ", new Callback<Checkout>() {
            @Override
            public void success(Checkout checkout, Response response) {
                fail("Retrofit succeeded. Expected: 404");
            }

            @Override
            public void failure(RetrofitError error) {
                assertEquals(HttpStatus.SC_NOT_FOUND, error.getResponse().getStatus());
                latch.countDown();
            }
        });
        latch.await();
    }

    public void testWithoutShop() {
        try {
            BuyClientFactory.getBuyClient("", getApiKey(), getChannelId(), data.getApplicationName());
        } catch (IllegalArgumentException e) {
            return;
        }
        fail("Expected IllegalArgumentException");
    }

    public void testWithoutAuthToken() {
        try {
            BuyClientFactory.getBuyClient(getShopDomain(), "", getChannelId(), data.getApplicationName());
        } catch (IllegalArgumentException e) {
            return;
        }
        fail("Expected IllegalArgumentException");
    }

    public void testWithoutChannelId() {
        try {
            BuyClientFactory.getBuyClient(getShopDomain(), getApiKey(), "", data.getApplicationName());
        } catch (IllegalArgumentException e) {
            return;
        }
        fail("Expected IllegalArgumentException");
    }

    public void testWithoutApplicationName() {
        try {
            BuyClientFactory.getBuyClient(getShopDomain(), getApiKey(), getChannelId(), "");
        } catch (IllegalArgumentException e) {
            return;
        }
        fail("Expected IllegalArgumentException");
    }

    public void testFetchingShippingRatesWithoutShippingAddress() throws InterruptedException {
        createCheckoutWithNoShippingAddress();
        fetchShippingRates(HttpStatus.SC_PRECONDITION_FAILED);
    }

    public void testFetchingShippingRatesWithInvalidCheckout() throws InterruptedException {
        CheckoutPrivateAPIs privateCheckout = new CheckoutPrivateAPIs(createCart());
        privateCheckout.setToken("bananaaaa");
        checkout = privateCheckout;
        fetchShippingRates(HttpStatus.SC_NOT_FOUND);
    }

    public void testCheckoutFlowUsingCreditCard() throws InterruptedException {
        createValidCheckout();
        fetchShippingRates(HttpStatus.SC_OK);
        updateCheckout();
        addCreditCardToCheckout();
        completeCheckout();
        pollCheckoutCompletionStatus();
        getCheckout();
    }

    public void testCreateCheckoutWithValidDiscount() throws InterruptedException {
        final String discountCode = data.getDiscountCode(TestData.DiscountType.VALID);

        final CountDownLatch latch = new CountDownLatch(1);
        Checkout checkout = new Checkout(createCart());
        checkout.setShippingAddress(getShippingAddress());
        checkout.setBillingAddress(checkout.getShippingAddress());
        checkout.setDiscountCode(discountCode);

        buyClient.createCheckout(checkout, new Callback<Checkout>() {
            @Override
            public void success(Checkout checkout, Response response) {
                assertNotNull(checkout.getDiscount());

                Discount discount = checkout.getDiscount();
                assertEquals(discountCode, discount.getCode());
                assertTrue(discount.isApplicable());

                latch.countDown();
            }

            @Override
            public void failure(RetrofitError error) {
                fail(BuyClient.getErrorBody(error));
            }
        });
        latch.await();
    }

    public void testCreateCheckoutWithExpiredDiscount() throws InterruptedException {
        final CountDownLatch latch = new CountDownLatch(1);
        Checkout checkout = new Checkout(createCart());
        checkout.setShippingAddress(getShippingAddress());
        checkout.setBillingAddress(checkout.getShippingAddress());
        checkout.setDiscountCode(data.getDiscountCode(TestData.DiscountType.EXPIRED));
        buyClient.createCheckout(checkout, new Callback<Checkout>() {
            @Override
            public void success(Checkout checkout, Response response) {
                fail("Retrofit succeeded. Expected: 422 error");
            }

            @Override
            public void failure(RetrofitError error) {
                assertEquals(HttpStatus.SC_UNPROCESSABLE_ENTITY, error.getResponse().getStatus());
                latch.countDown();
            }
        });
        latch.await();
    }

    public void testCreateCheckoutWithNonExistentDiscount() throws InterruptedException {
        final CountDownLatch latch = new CountDownLatch(1);
        Checkout checkout = new Checkout(createCart());
        checkout.setShippingAddress(getShippingAddress());
        checkout.setBillingAddress(checkout.getShippingAddress());
        checkout.setDiscountCode("notarealdiscountasdasfsafasda");
        buyClient.createCheckout(checkout, new Callback<Checkout>() {
            @Override
            public void success(Checkout checkout, Response response) {
                fail("Retrofit succeeded. Expected: 422 error");
            }

            @Override
            public void failure(RetrofitError error) {
                assertEquals(HttpStatus.SC_UNPROCESSABLE_ENTITY, error.getResponse().getStatus());
                latch.countDown();
            }
        });
        latch.await();
    }

    public void testUpdateCheckoutWithValidDiscount() throws InterruptedException {
        final String discountCode = data.getDiscountCode(TestData.DiscountType.VALID);

        createValidCheckout();
        final float initialPaymentDue = Float.valueOf(checkout.getPaymentDue());
        checkout.setDiscountCode(discountCode);

        final CountDownLatch latch = new CountDownLatch(1);
        buyClient.updateCheckout(checkout, new Callback<Checkout>() {
            @Override
            public void success(Checkout checkout, Response response) {
                assertNotNull(checkout.getDiscount());

                Discount discount = checkout.getDiscount();
                assertEquals(discountCode, discount.getCode());
                assertTrue(discount.isApplicable());

                // make sure the payment due amount was adjusted properly and the gift card value is correct
                assertEquals(initialPaymentDue - data.getDiscountValue(TestData.DiscountType.VALID), Float.valueOf(checkout.getPaymentDue()));

                latch.countDown();
            }

            @Override
            public void failure(RetrofitError error) {
                fail(BuyClient.getErrorBody(error));
            }
        });
        latch.await();
    }

    public void testValidIntegration() throws InterruptedException {
        final CountDownLatch latch = new CountDownLatch(1);
        buyClient.testIntegration(new Callback<Void>() {
            @Override
            public void success(Void aVoid, Response response) {
                assertEquals(response.getStatus(), HttpStatus.SC_OK);
                latch.countDown();
            }

            @Override
            public void failure(RetrofitError error) {
                fail("Retrofit failed. Expected: success");
            }
        });
        latch.await();
    }

    public void testInvalidIntegrationBadShopUrl() throws InterruptedException {
        final CountDownLatch latch = new CountDownLatch(1);
        BuyClient badBuyClient = getBuyClient("notmyshop.myshopify.com", getApiKey(), getChannelId(), data.getApplicationName());
        badBuyClient.testIntegration(new Callback<Void>() {
            @Override
            public void success(Void aVoid, Response response) {
                fail("Retrofit succeeded. Expected: 404");
            }

            @Override
            public void failure(RetrofitError error) {
                assertEquals(error.getResponse().getStatus(), HttpStatus.SC_NOT_FOUND);
                latch.countDown();
            }
        });
        latch.await();
    }

    public void testInvalidIntegrationBadApiKey() throws InterruptedException {
        final CountDownLatch latch = new CountDownLatch(1);
        BuyClient badBuyClient = getBuyClient(getShopDomain(), "12345", getChannelId(), data.getApplicationName());
        badBuyClient.testIntegration(new Callback<Void>() {
            @Override
            public void success(Void aVoid, Response response) {
                fail("Retrofit succeeded. Expected: 400");
            }

            @Override
            public void failure(RetrofitError error) {
                assertEquals(error.getResponse().getStatus(), HttpStatus.SC_BAD_REQUEST);
                latch.countDown();
            }
        });
        latch.await();
    }

    public void testInvalidIntegrationBadChannelId() throws InterruptedException {
        final CountDownLatch latch = new CountDownLatch(1);
        BuyClient badBuyClient = getBuyClient(getShopDomain(), getApiKey(), "12345", data.getApplicationName());
        badBuyClient.testIntegration(new Callback<Void>() {
            @Override
            public void success(Void aVoid, Response response) {
                fail("Retrofit succeeded. Expected: 400");
            }

            @Override
            public void failure(RetrofitError error) {
                assertEquals(error.getResponse().getStatus(), HttpStatus.SC_BAD_REQUEST);
                latch.countDown();
            }
        });
        latch.await();
    }

    public void testExpiringCheckout() throws InterruptedException {
        createValidCheckout();
        assertEquals(checkout.getReservationTime().longValue(), 300);

        final CountDownLatch latch = new CountDownLatch(1);
        buyClient.removeProductReservationsFromCheckout(checkout, new Callback<Checkout>() {
            @Override
            public void success(Checkout checkout, Response response) {
                assertEquals(checkout.getReservationTime().longValue(), 0);
                latch.countDown();
            }

            @Override
            public void failure(RetrofitError error) {
                fail(BuyClient.getErrorBody(error));
            }
        });

        latch.await();
    }

    /**
     * ****************************
     * ***** Helper functions *******
     * *****************************
     */

    private Cart createCart() throws InterruptedException {
        final CountDownLatch latch = new CountDownLatch(1);

        final AtomicReference<Product> productRef = new AtomicReference<>();
        buyClient.getProduct(data.getProductId(), new Callback<Product>() {
            @Override
            public void success(Product product, Response response) {
                productRef.set(product);
                latch.countDown();
            }

            @Override
            public void failure(RetrofitError error) {
                fail(BuyClient.getErrorBody(error));
            }
        });

        latch.await();

        Cart cart = new Cart();
        cart.addVariant(productRef.get().getVariants().get(0));

        // add some custom properties
        LineItem lineItem = cart.getLineItems().get(0);
        Map<String, String> properties = lineItem.getProperties();
        properties.put("color", "red");
        properties.put("size", "large");

        return cart;
    }

    private void createValidCheckout() throws InterruptedException {
        final CountDownLatch latch = new CountDownLatch(1);
        Checkout checkout = new Checkout(createCart());
        checkout.setShippingAddress(getShippingAddress());
        checkout.setBillingAddress(checkout.getShippingAddress());
        checkout.setEmail("test@test.com");

        buyClient.createCheckout(checkout, new Callback<Checkout>() {
            @Override
            public void success(Checkout checkout, Response response) {
                validateCreatedCheckout(checkout, response);
                BuyTest.this.checkout = checkout;
                latch.countDown();
            }

            @Override
            public void failure(RetrofitError error) {
                fail(BuyClient.getErrorBody(error));
            }
        });
        latch.await();
    }

    private void createCheckoutWithNoShippingAddress() throws InterruptedException {
        final CountDownLatch latch = new CountDownLatch(1);
        Checkout checkout = new Checkout(createCart());
        checkout.setBillingAddress(checkout.getShippingAddress());
        buyClient.createCheckout(checkout, new Callback<Checkout>() {
            @Override
            public void success(Checkout checkout, Response response) {
                validateCreatedCheckout(checkout, response);
                BuyTest.this.checkout = checkout;
                latch.countDown();
            }

            @Override
            public void failure(RetrofitError error) {
                fail(BuyClient.getErrorBody(error));
            }
        });
        latch.await();
    }

    private void validateCreatedCheckout(Checkout checkout, Response response) {
        assertEquals(HttpStatus.SC_CREATED, response.getStatus());
        assertNotNull(checkout.getLineItems());
        assertEquals(1, checkout.getLineItems().size());
        assertNotNull(checkout.getLineItems().get(0).getProperties());
        assertEquals(2, checkout.getLineItems().get(0).getProperties().size());
        assertEquals(checkout.getSourceName(), "mobile_app");

        if (!USE_MOCK_RESPONSES) {
            assertEquals(checkout.getSourceIdentifier(), buyClient.getChannelId());
        }
    }

    private Address getShippingAddress() {
        Address shippingAddress = new Address();
        shippingAddress.setAddress1("150 Elgin Street");
        shippingAddress.setAddress2("8th Floor");
        shippingAddress.setCity("Ottawa");
        shippingAddress.setProvinceCode("ON");
        shippingAddress.setCompany("Shopify Inc.");
        shippingAddress.setFirstName("MobileBuy");
        shippingAddress.setLastName("TestBot");
        shippingAddress.setPhone("1-555-555-5555");
        shippingAddress.setCountryCode("CA");
        shippingAddress.setZip("K1N5T5");
        return shippingAddress;
    }

    private void applyGiftCardToCheckout(final String code, final float value) throws InterruptedException {
        final CountDownLatch latch = new CountDownLatch(1);

        final int initialGiftCardCount;
        if (checkout.getGiftCards() != null) {
            initialGiftCardCount = checkout.getGiftCards().size();
        } else {
            initialGiftCardCount = 0;
        }

        final float initialPaymentDue = Float.valueOf(checkout.getPaymentDue());

        buyClient.applyGiftCard(code, checkout, new Callback<Checkout>() {
            @Override
            public void success(Checkout checkout, Response response) {

                int size = checkout.getGiftCards().size();

                GiftCard giftCard = checkout.getGiftCards().get(size - 1);
                float paymentDue = Float.valueOf(checkout.getPaymentDue());
                float giftCardValue = Float.valueOf(giftCard.getBalance());

                assertEquals(HttpStatus.SC_CREATED, response.getStatus());

                // make sure the code is the same
                int startIndex = code.length() - giftCard.getLastCharacters().length();
                int endIndex = code.length();
                String lastCharacters = code.substring(startIndex, endIndex);
                assertEquals(lastCharacters.toUpperCase(), giftCard.getLastCharacters().toUpperCase());

                // check that the count actually went up
                assertEquals(size, initialGiftCardCount + 1);

                // make sure the payment due amount was adjusted properly and the gift card value is correct
                assertEquals(initialPaymentDue - giftCardValue, paymentDue);
                assertEquals(value, giftCardValue);
                latch.countDown();
            }

            @Override
            public void failure(RetrofitError error) {
                fail(BuyClient.getErrorBody(error));
            }
        });
        latch.await();
    }

    private void removeGiftCardFromCheckout(final GiftCard giftCard) throws InterruptedException {
        final CountDownLatch latch = new CountDownLatch(1);
        final int initialGiftCardCount = checkout.getGiftCards().size();
        final float initialPaymentDue = Float.valueOf(checkout.getPaymentDue());

        buyClient.removeGiftCard(giftCard, checkout, new Callback<Checkout>() {
            @Override
            public void success(Checkout checkout, Response response) {
                assertEquals(HttpStatus.SC_OK, response.getStatus());
                assertEquals(initialGiftCardCount - 1, checkout.getGiftCards().size());

                float paymentDue = Float.valueOf(checkout.getPaymentDue());
                float giftCardValue = Float.valueOf(giftCard.getBalance());

                assertEquals(initialPaymentDue + giftCardValue, paymentDue);
                latch.countDown();
            }

            @Override
            public void failure(RetrofitError error) {
                fail("Retrofit failed. Expected success.");
            }
        });
        latch.await();
    }

    private void fetchShippingRates(int expectedStatus) throws InterruptedException {
        final CountDownLatch latch = new CountDownLatch(1);
        pollShippingRates(expectedStatus, latch);
        latch.await();
    }

    private void pollShippingRates(final int expectedStatus, final CountDownLatch latch) {
        assertNotNull(checkout);
        Callback<List<ShippingRate>> callback = new Callback<List<ShippingRate>>() {
            @Override
            public void success(List<ShippingRate> shippingRates, Response response) {
                if (response.getStatus() != expectedStatus) {
                    try {
                        Thread.sleep(500);
                    } catch (InterruptedException e) {
                        e.printStackTrace();
                    }
                    pollShippingRates(expectedStatus, latch);
                } else {
                    assertNotNull(shippingRates);
                    BuyTest.this.shippingRates = shippingRates;
                    latch.countDown();
                }
            }

            @Override
            public void failure(RetrofitError error) {
                assertEquals(error.getResponse().getStatus(), expectedStatus);
                latch.countDown();
            }
        };
        buyClient.getShippingRates(checkout.getToken(), callback);
    }

    private void updateCheckout() throws InterruptedException {
        checkout.setShippingRate(shippingRates.get(0));
        final CountDownLatch latch = new CountDownLatch(1);
        buyClient.updateCheckout(checkout, new Callback<Checkout>() {
            @Override
            public void success(Checkout checkout, Response response) {
                assertEquals(HttpStatus.SC_OK, response.getStatus());
                assertNotNull(checkout);
                assertNotNull(checkout.getShippingRate());
                assertEquals("test@test.com", checkout.getEmail());
                BuyTest.this.checkout = checkout;
                latch.countDown();
            }

            @Override
            public void failure(RetrofitError error) {
                fail(BuyClient.getErrorBody(error));
            }
        });
        latch.await();
    }

    private void addCreditCardToCheckout() throws InterruptedException {
        CreditCard card = new CreditCard();
        card.setFirstName("John");
        card.setLastName("Smith");
        card.setMonth("5");
        card.setYear("20");
        card.setVerificationValue("123");
        card.setNumber("4242424242424242");

        final CountDownLatch latch = new CountDownLatch(1);
        buyClient.storeCreditCard(card, checkout, new Callback<Checkout>() {
            @Override
            public void success(Checkout checkout, Response response) {
                assertEquals(HttpStatus.SC_OK, response.getStatus());
                BuyTest.this.checkout = checkout;
                latch.countDown();
            }

            @Override
            public void failure(RetrofitError error) {
                fail(BuyClient.getErrorBody(error));
            }
        });
        latch.await();
    }

    private void completeCheckout() throws InterruptedException {
        final CountDownLatch latch = new CountDownLatch(1);
        buyClient.completeCheckout(checkout, new Callback<Checkout>() {
            @Override
            public void success(Checkout checkout, Response response) {
                assertEquals(HttpStatus.SC_OK, response.getStatus());
                latch.countDown();
            }

            @Override
            public void failure(RetrofitError error) {
                fail(BuyClient.getErrorBody(error));
            }
        });
        latch.await();
    }

    private void pollCheckoutCompletionStatus() throws InterruptedException {
        final CountDownLatch latch = new CountDownLatch(1);
        recurseCheckoutCompletionPoll(latch);
        latch.await();
    }

    private void recurseCheckoutCompletionPoll(final CountDownLatch latch) {
        final Callback<Boolean> callback = new Callback<Boolean>() {
            @Override
            public void success(Boolean complete, Response response) {
                if (complete) {
                    latch.countDown();
                } else {
                    recurseCheckoutCompletionPoll(latch);
                }
            }

            @Override
            public void failure(RetrofitError error) {
                fail(BuyClient.getErrorBody(error));
            }
        };
        buyClient.getCheckoutCompletionStatus(checkout, callback);
    }

    private void getCheckout() throws InterruptedException {
        final CountDownLatch latch = new CountDownLatch(1);
        buyClient.getCheckout(checkout.getToken(), new Callback<Checkout>() {
            @Override
            public void success(Checkout checkout, Response response) {
                assertNotNull(checkout);
                assertNotNull(checkout.getOrder().getId());
                assertNotNull(checkout.getOrder().getStatusUrl());
                assertNotNull(checkout.getOrder().getName());
                latch.countDown();
            }

            @Override
            public void failure(RetrofitError error) {
                fail(BuyClient.getErrorBody(error));
            }
        });
        latch.await();
    }

<<<<<<< HEAD
    public void testCustomerCreation() throws InterruptedException {
        // TODO regenerate mock responses.  This will always fail ofter the first call because the email will already have been used
        if (USE_MOCK_RESPONSES) {
            return;
        }

        final CountDownLatch latch = new CountDownLatch(1);
        final Customer customer = getCustomer();

        buyClient.createCustomer(customer, "password", new Callback<CustomerWrapper>() {
            @Override
            public void success(CustomerWrapper customerWrapper, Response response) {
                assertNotNull(customerWrapper);
                assertNotNull(customerWrapper.getCustomer());
                assertEquals(false, customerWrapper.getToken().isEmpty());
                latch.countDown();
            }

            @Override
            public void failure(RetrofitError error) {
                fail(BuyClient.getErrorBody(error));
            }
        });
        latch.await();
    }

    public void testCustomerLogin() throws InterruptedException {
        // TODO regenerate mock responses.  This test has a dependency on testCustomerCreation()
        if (USE_MOCK_RESPONSES) {
            return;
        }

        customer = getCustomer();

        final CountDownLatch latch = new CountDownLatch(1);

        buyClient.loginCustomer(customer, "password", new Callback<CustomerWrapper>() {
            @Override
            public void success(CustomerWrapper customerWrapper, Response response) {
                assertNotNull(customerWrapper);
                assertNotNull(customerWrapper.getCustomer());
                assertEquals(false, customerWrapper.getToken().isEmpty());

                BuyTest.this.customer = customer;
                BuyTest.this.token = customerWrapper.getToken();

                latch.countDown();
            }

            @Override
            public void failure(RetrofitError error) {
                fail(BuyClient.getErrorBody(error));
            }
        });
        latch.await();
    }

    public void testCustomerUpdate() throws InterruptedException {
        // TODO regenerate mock responses.  This test has a dependency on testCustomerCreation()
        if (USE_MOCK_RESPONSES) {
            return;
        }

        testCustomerLogin();

        customer.setLastName("Foo");

        final CountDownLatch latch = new CountDownLatch(1);

        buyClient.updateCustomer(token, customer, new Callback<Customer>() {
            @Override
            public void success(Customer customer, Response response) {
                assertNotNull(customer);
                assertEquals("Foo", customer.getLastName());
                latch.countDown();
            }

            @Override
            public void failure(RetrofitError error) {
                fail(BuyClient.getErrorBody(error));
            }
        });
        latch.await();
    }

    public void testGetCustomerOrders() throws InterruptedException {

        testCustomerLogin();

        final CountDownLatch latch = new CountDownLatch(1);

        buyClient.getOrders(token, new Callback<List<Order>>() {
            @Override
            public void success(List<Order> orders, Response response) {
                assertNotNull(orders);
                assertEquals(true, orders.size() > 0);
                latch.countDown();
            }

            @Override
            public void failure(RetrofitError error) {
                fail(BuyClient.getErrorBody(error));
            }

        });
    }

    public void testGetCustomer() throws InterruptedException {
        if (USE_MOCK_RESPONSES) {
            return;
        }

        testCustomerLogin();

        final CountDownLatch latch = new CountDownLatch(1);

        buyClient.getCustomer(token, new Callback<Customer>() {
            @Override
            public void success(Customer customer, Response response) {
                assertNotNull(customer);
                latch.countDown();
            }

            @Override
            public void failure(RetrofitError error) {
                fail(BuyClient.getErrorBody(error));
            }
        });
        latch.await();
    }

    private Customer getCustomer() {
        Customer customer = new Customer();
        customer.setEmail("fake@example.com");
        customer.setFirstName("Dinosaur");
        customer.setLastName("Banana");

        return customer;
    }


=======
//    public void testCustomerCreation() throws InterruptedException {
//        // TODO regenerate mock responses.  This will always fail ofter the first call because the email will already have been used
//        if (USE_MOCK_RESPONSES) {
//            return;
//        }
//
//        final CountDownLatch latch = new CountDownLatch(1);
//        final Customer customer = getCustomer();
//
//        buyClient.createCustomer(customer, "password", new Callback<CustomerWrapper>() {
//            @Override
//            public void success(CustomerWrapper customerWrapper, Response response) {
//                assertNotNull(customerWrapper);
//                assertNotNull(customerWrapper.getCustomer());
//                assertEquals(false, customerWrapper.getToken().isEmpty());
//                latch.countDown();
//            }
//
//            @Override
//            public void failure(RetrofitError error) {
//                fail(BuyClient.getErrorBody(error));
//            }
//        });
//        latch.await();
//    }
//
//    public void testCustomerLogin() throws InterruptedException {
//        // TODO regenerate mock responses.  This test has a dependency on testCustomerCreation()
//        if (USE_MOCK_RESPONSES) {
//            return;
//        }
//
//        final Customer customer = getCustomer();
//
//        final CountDownLatch latch = new CountDownLatch(1);
//
//        buyClient.loginCustomer(customer, "password", new Callback<CustomerWrapper>() {
//            @Override
//            public void success(CustomerWrapper customerWrapper, Response response) {
//                assertNotNull(customerWrapper);
//                assertNotNull(customerWrapper.getCustomer());
//                assertEquals(false, customerWrapper.getToken().isEmpty());
//
//                BuyTest.this.customer = customerWrapper.getCustomer();
//                BuyTest.this.token = customerWrapper.getToken();
//
//                latch.countDown();
//            }
//
//            @Override
//            public void failure(RetrofitError error) {
//                fail(BuyClient.getErrorBody(error));
//            }
//        });
//        latch.await();
//    }
//
//    public void testCustomerUpdate() throws InterruptedException {
//        // TODO regenerate mock responses.  This test has a dependency on testCustomerCreation()
//        if (USE_MOCK_RESPONSES) {
//            return;
//        }
//
//        testCustomerLogin();
//
//        customer.setLastName("Foo");
//
//        final CountDownLatch latch = new CountDownLatch(1);
//
//        buyClient.updateCustomer(token, customer, new Callback<Customer>() {
//            @Override
//            public void success(Customer customer, Response response) {
//                assertNotNull(customer);
//                assertEquals("Foo", customer.getLastName());
//                latch.countDown();
//            }
//
//            @Override
//            public void failure(RetrofitError error) {
//                fail(BuyClient.getErrorBody(error));
//            }
//        });
//        latch.await();
//    }
//
//    public void testGetCustomer() throws InterruptedException {
//        if (USE_MOCK_RESPONSES) {
//            return;
//        }
//
//        testCustomerLogin();
//
//        final CountDownLatch latch = new CountDownLatch(1);
//
//        buyClient.getCustomer(token, new Callback<Customer>() {
//            @Override
//            public void success(Customer customer, Response response) {
//                assertNotNull(customer);
//                latch.countDown();
//            }
//
//            @Override
//            public void failure(RetrofitError error) {
//                fail(BuyClient.getErrorBody(error));
//            }
//        });
//        latch.await();
//    }
//
//    private Customer getCustomer() {
//        Customer customer = new Customer();
//        customer.setEmail("fake@example.com");
//        customer.setFirstName("Dinosaur");
//        customer.setLastName("Banana");
//
//        return customer;
//    }
>>>>>>> a5ea1462
}<|MERGE_RESOLUTION|>--- conflicted
+++ resolved
@@ -18,11 +18,6 @@
 import com.shopify.buy.model.Order;
 import com.shopify.buy.model.Product;
 import com.shopify.buy.model.ShippingRate;
-<<<<<<< HEAD
-import com.shopify.buy.model.CustomerWrapper;
-import com.shopify.buy.utils.CollectionUtils;
-=======
->>>>>>> a5ea1462
 
 import org.apache.http.HttpStatus;
 
@@ -763,7 +758,6 @@
         latch.await();
     }
 
-<<<<<<< HEAD
     public void testCustomerCreation() throws InterruptedException {
         // TODO regenerate mock responses.  This will always fail ofter the first call because the email will already have been used
         if (USE_MOCK_RESPONSES) {
@@ -807,7 +801,7 @@
                 assertNotNull(customerWrapper.getCustomer());
                 assertEquals(false, customerWrapper.getToken().isEmpty());
 
-                BuyTest.this.customer = customer;
+                BuyTest.this.customer = customerWrapper.getCustomer();
                 BuyTest.this.token = customerWrapper.getToken();
 
                 latch.countDown();
@@ -904,124 +898,4 @@
         return customer;
     }
 
-
-=======
-//    public void testCustomerCreation() throws InterruptedException {
-//        // TODO regenerate mock responses.  This will always fail ofter the first call because the email will already have been used
-//        if (USE_MOCK_RESPONSES) {
-//            return;
-//        }
-//
-//        final CountDownLatch latch = new CountDownLatch(1);
-//        final Customer customer = getCustomer();
-//
-//        buyClient.createCustomer(customer, "password", new Callback<CustomerWrapper>() {
-//            @Override
-//            public void success(CustomerWrapper customerWrapper, Response response) {
-//                assertNotNull(customerWrapper);
-//                assertNotNull(customerWrapper.getCustomer());
-//                assertEquals(false, customerWrapper.getToken().isEmpty());
-//                latch.countDown();
-//            }
-//
-//            @Override
-//            public void failure(RetrofitError error) {
-//                fail(BuyClient.getErrorBody(error));
-//            }
-//        });
-//        latch.await();
-//    }
-//
-//    public void testCustomerLogin() throws InterruptedException {
-//        // TODO regenerate mock responses.  This test has a dependency on testCustomerCreation()
-//        if (USE_MOCK_RESPONSES) {
-//            return;
-//        }
-//
-//        final Customer customer = getCustomer();
-//
-//        final CountDownLatch latch = new CountDownLatch(1);
-//
-//        buyClient.loginCustomer(customer, "password", new Callback<CustomerWrapper>() {
-//            @Override
-//            public void success(CustomerWrapper customerWrapper, Response response) {
-//                assertNotNull(customerWrapper);
-//                assertNotNull(customerWrapper.getCustomer());
-//                assertEquals(false, customerWrapper.getToken().isEmpty());
-//
-//                BuyTest.this.customer = customerWrapper.getCustomer();
-//                BuyTest.this.token = customerWrapper.getToken();
-//
-//                latch.countDown();
-//            }
-//
-//            @Override
-//            public void failure(RetrofitError error) {
-//                fail(BuyClient.getErrorBody(error));
-//            }
-//        });
-//        latch.await();
-//    }
-//
-//    public void testCustomerUpdate() throws InterruptedException {
-//        // TODO regenerate mock responses.  This test has a dependency on testCustomerCreation()
-//        if (USE_MOCK_RESPONSES) {
-//            return;
-//        }
-//
-//        testCustomerLogin();
-//
-//        customer.setLastName("Foo");
-//
-//        final CountDownLatch latch = new CountDownLatch(1);
-//
-//        buyClient.updateCustomer(token, customer, new Callback<Customer>() {
-//            @Override
-//            public void success(Customer customer, Response response) {
-//                assertNotNull(customer);
-//                assertEquals("Foo", customer.getLastName());
-//                latch.countDown();
-//            }
-//
-//            @Override
-//            public void failure(RetrofitError error) {
-//                fail(BuyClient.getErrorBody(error));
-//            }
-//        });
-//        latch.await();
-//    }
-//
-//    public void testGetCustomer() throws InterruptedException {
-//        if (USE_MOCK_RESPONSES) {
-//            return;
-//        }
-//
-//        testCustomerLogin();
-//
-//        final CountDownLatch latch = new CountDownLatch(1);
-//
-//        buyClient.getCustomer(token, new Callback<Customer>() {
-//            @Override
-//            public void success(Customer customer, Response response) {
-//                assertNotNull(customer);
-//                latch.countDown();
-//            }
-//
-//            @Override
-//            public void failure(RetrofitError error) {
-//                fail(BuyClient.getErrorBody(error));
-//            }
-//        });
-//        latch.await();
-//    }
-//
-//    private Customer getCustomer() {
-//        Customer customer = new Customer();
-//        customer.setEmail("fake@example.com");
-//        customer.setFirstName("Dinosaur");
-//        customer.setLastName("Banana");
-//
-//        return customer;
-//    }
->>>>>>> a5ea1462
 }