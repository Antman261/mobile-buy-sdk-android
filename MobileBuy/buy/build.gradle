apply plugin: 'com.android.library'
apply plugin: 'jacoco-android'
apply plugin: 'maven'
apply plugin: 'com.github.dcendents.android-maven'
apply plugin: 'com.jfrog.bintray'
apply plugin: 'maven-publish'

def VERSION_NAME = '2.0.0'

buildscript {
    System.properties['com.android.build.gradle.overrideVersionCheck'] = 'true'
    repositories {
        jcenter()
    }
    dependencies {
        classpath 'com.dicedmelon.gradle:jacoco-android:0.1.1'
    }
}

jacocoAndroidUnitTestReport {
    csv.enabled false
    html.enabled true
    xml.enabled true
}

buildscript {
    System.properties['com.android.build.gradle.overrideVersionCheck'] = 'true'
}

// Params for bintrayUpload
ext {
    bintrayOrg = 'shopify'
    bintrayRepo = 'shopify-android'
    bintrayName = 'mobile-buy-sdk'

    publishedGroupId = 'com.shopify.mobilebuysdk'
    libraryName = 'MobileBuySDK'
    artifact = 'buy'

    libraryDescription = 'Shopify\'s Mobile Buy SDK makes it simple to sell physical products inside your mobile app.'

    siteUrl = 'https://github.com/Shopify/mobile-buy-sdk-android'
    gitUrl = 'https://github.com/Shopify/mobile-buy-sdk-android.git'

    libraryVersion = VERSION_NAME

    licenseName = 'The MIT License'
    licenseUrl = 'https://opensource.org/licenses/MIT'
    allLicenses = ["MIT"]
}

android {
    compileSdkVersion 23
<<<<<<< HEAD
=======
    buildToolsVersion "21.1.2"
>>>>>>> 85495465
    buildToolsVersion "23.0.3"
    com.android.ddmlib.DdmPreferences.setTimeOut(60000) // https://code.google.com/p/android/issues/detail?id=104305

    defaultConfig {
        minSdkVersion 14
        targetSdkVersion 23
        versionName VERSION_NAME
        version VERSION_NAME

        testInstrumentationRunner "android.support.test.runner.AndroidJUnitRunner"
    }

    buildTypes {
        debug {
            buildConfigField 'okhttp3.logging.HttpLoggingInterceptor.Level', 'OKHTTP_LOG_LEVEL', 'okhttp3.logging.HttpLoggingInterceptor.Level.BODY'

            // for legacy http support
            useLibrary 'org.apache.http.legacy'

            // We pull the shop settings either from the Environment or a file called shop.properties at the root of the project.
            // Environment variables will take precedence, we will attempt to read those first.
            def shopDomain
            def apiKey
            def appId
            def useMockResponses
            def androidPayPublicKey

            // get the shop setting from the environment if there any
            shopDomain = System.getenv("SHOP_DOMAIN")
            apiKey = System.getenv("API_KEY")
            appId = System.getenv("APP_ID")
            androidPayPublicKey = System.getenv("ANDROID_PAY_PUBLIC_KEY")

            // pull the store properties from the local file if it exists.  Environment variables take precedence
            def shopProperties = new Properties();
            File shopPropertiesFile = project.file('shop.properties')

            if (shopPropertiesFile.exists()) {
                shopProperties.load(new FileInputStream(shopPropertiesFile))
                shopDomain = shopDomain ?: shopProperties["SHOP_DOMAIN"]
                apiKey = apiKey ?: shopProperties["API_KEY"]
                appId = appId ?: shopProperties["APP_ID"]
                androidPayPublicKey = androidPayPublicKey ?: shopProperties["ANDROID_PAY_PUBLIC_KEY"]
            }

            if (!shopDomain) {
                shopDomain = ""
            }
            if (!apiKey) {
                apiKey = ""
            }
            if (!appId) {
                appId = ""
            }
            if (!androidPayPublicKey) {
                androidPayPublicKey = ""
            }

            buildConfigField "String", "SHOP_DOMAIN", "\"" + shopDomain.toString() + "\""
            buildConfigField "String", "API_KEY", "\"" + apiKey.toString() + "\""
            buildConfigField "String", "APP_ID", "\"" + appId.toString() + "\""
            buildConfigField "String", "ANDROID_PAY_PUBLIC_KEY", "\"" + androidPayPublicKey.toString() + "\""

            // do not enable test coverage for production builds as it modifies the classes to add agents and it crashes
            testCoverageEnabled true
        }

        release {
            minifyEnabled = false
            proguardFiles getDefaultProguardFile('proguard-android.txt'), 'proguard-rules.pro'
            buildConfigField 'okhttp3.logging.HttpLoggingInterceptor.Level', 'OKHTTP_LOG_LEVEL', 'okhttp3.logging.HttpLoggingInterceptor.Level.NONE'
        }
    }

    libraryVariants.all { variant ->
        variant.outputs.each { output ->
            def outputFile = output.outputFile
            if (outputFile != null && outputFile.name.endsWith('.aar')) {
                def fileName = "${archivesBaseName}-${version}.aar"
                output.outputFile = new File(outputFile.parent, fileName)
            }
        }

        if (variant.name.equals('release')) {

            task("javadoc", type: Javadoc, dependsOn: assembleRelease) {
                description "Generate Javadoc"
                title = "Mobile Buy SDK"
                source = android.sourceSets.main.java.srcDirs

                def androidJar = "${android.sdkDirectory}/platforms/${android.compileSdkVersion}/android.jar"
                classpath = files(variant.javaCompile.classpath.files) + files(androidJar)

<<<<<<< HEAD
                options {
                    linksOffline("http://d.android.com/reference", "${android.sdkDirectory}/docs/reference")
                    links("http://square.github.io/retrofit/2.x/retrofit/")
                }
=======
    androidTestCompile 'org.mockito:mockito-core:1.9.5'
    androidTestCompile 'com.google.dexmaker:dexmaker:1.1'
    androidTestCompile 'com.google.dexmaker:dexmaker-mockito:1.1'
    androidTestCompile 'com.android.support:support-annotations:23.3.0'
    androidTestCompile 'com.android.support.test:runner:0.4.1'
    androidTestCompile 'com.android.support.test:rules:0.4.1'

    compile 'com.squareup.retrofit2:adapter-rxjava:2.0.0'
    compile 'io.reactivex:rxandroid:1.0.1'

}
>>>>>>> 85495465

                exclude('**/customTabs/**')
                exclude('**/BuildConfig.java')
            }

            task("javadocJar", type: Jar, dependsOn: javadoc) {
                description "Bundles Javadoc into zip"
                classifier = "javadoc"
                baseName = 'buy'
                from tasks["javadoc"]
            }

            artifacts {
                archives project.javadocJar
            }

            task("archiveReleasePackage", type: Zip, dependsOn: [javadocJar]) {
                baseName = "mobile-buy-sdk-android"

                from("./build/libs") {
                    include javadocJar.getArchiveName()
                }

                from("./build/docs") {
                    include 'javadoc/**'
                }

                from("./build/outputs/aar") {
                    include "buy-" + version + ".aar"
                }

                from("..") {
                    include "sample/src/main/**"
                    include "sample/.gitignore"
                    include "sample/build.gradle.packaging"
                    include "sample/proguard-rules.pro"

                    rename "build.gradle.packaging", "build.gradle"
                }

                from("../..") {
                    include "LICENSE"
                    include "NOTICE"
                }

                into(baseName + "-" + version)
            }
        }

        project.gradle.taskGraph.whenReady {
            connectedDebugAndroidTest {
                ignoreFailures = false
            }
        }
    }

    sourceSets { main { assets.srcDirs = ['src/main/assets', 'src/androidTest/assets/'] } }

    lintOptions {
        abortOnError false
    }
}

dependencies {
    compile fileTree(include: ['*.jar'], dir: 'libs')
    compile 'com.squareup.retrofit2:retrofit:2.0.1'
    compile 'com.squareup.okhttp3:okhttp-urlconnection:3.2.0'
    compile 'com.squareup.okhttp3:logging-interceptor:3.2.0'
    compile 'com.squareup.picasso:picasso:2.5.2'
    compile 'com.squareup.retrofit2:converter-gson:2.0.0'

    compile 'com.android.support:design:23.4.0'
    compile 'com.android.support:support-v4:23.4.0'
    compile 'com.android.support:appcompat-v7:23.4.0'
    compile 'com.android.support:palette-v7:23.4.0'
    compile 'com.android.support:customtabs:23.4.0'

    compile 'com.google.android.gms:play-services-wallet:8.4.0'

    androidTestCompile 'org.mockito:mockito-core:1.9.5'
    androidTestCompile 'com.google.dexmaker:dexmaker:1.1'
    androidTestCompile 'com.google.dexmaker:dexmaker-mockito:1.1'
    androidTestCompile 'com.android.support:support-annotations:23.4.0'
    androidTestCompile 'com.android.support.test:runner:0.4.1'
    androidTestCompile 'com.android.support.test:rules:0.4.1'

    compile 'com.squareup.retrofit2:adapter-rxjava:2.0.0'
    compile 'io.reactivex:rxandroid:1.0.1'

}

/*
Great guide for publishing to JCenter:
http://inthecheesefactory.com/blog/how-to-upload-library-to-jcenter-maven-central-as-dependency/en

Also search for 'userOrg' here (we need this to publish to the Shopify organization on Bintray):
https://github.com/bintray/gradle-bintray-plugin

Steps:
gradlew install
gradlew bintrayUpload
*/

group = publishedGroupId

install {
    repositories.mavenInstaller {
        // This generates POM.xml with proper parameters
        pom {
            project {
                packaging 'aar'
                groupId publishedGroupId
                artifactId artifact

                // Add your description here
                name libraryName
                description libraryDescription
                url siteUrl

                // Set your license
                licenses {
                    license {
                        name licenseName
                        url licenseUrl
                    }
                }

                scm {
                    connection gitUrl
                    developerConnection gitUrl
                    url siteUrl

                }
            }
        }
    }
}

version = VERSION_NAME

task sourcesJar(type: Jar) {
    from android.sourceSets.main.java.srcDirs
    classifier = 'sources'
}

artifacts {
    archives sourcesJar
}

File localProperties = project.rootProject.file('local.properties')
Properties properties = new Properties()
if (localProperties.exists()) {
    properties.load(localProperties.newDataInputStream())
}

bintray {
    user = properties.getProperty("bintray.user")
    key = properties.getProperty("bintray.apikey")

    configurations = ['archives']
    pkg {
        userOrg = bintrayOrg
        repo = bintrayRepo
        name = bintrayName
        desc = libraryDescription
        websiteUrl = siteUrl
        vcsUrl = gitUrl
        licenses = allLicenses
        publish = true
        publicDownloadNumbers = true
        version {
            desc = libraryDescription
        }
    }

}<|MERGE_RESOLUTION|>--- conflicted
+++ resolved
@@ -51,10 +51,6 @@
 
 android {
     compileSdkVersion 23
-<<<<<<< HEAD
-=======
-    buildToolsVersion "21.1.2"
->>>>>>> 85495465
     buildToolsVersion "23.0.3"
     com.android.ddmlib.DdmPreferences.setTimeOut(60000) // https://code.google.com/p/android/issues/detail?id=104305
 
@@ -148,24 +144,10 @@
                 def androidJar = "${android.sdkDirectory}/platforms/${android.compileSdkVersion}/android.jar"
                 classpath = files(variant.javaCompile.classpath.files) + files(androidJar)
 
-<<<<<<< HEAD
                 options {
                     linksOffline("http://d.android.com/reference", "${android.sdkDirectory}/docs/reference")
                     links("http://square.github.io/retrofit/2.x/retrofit/")
                 }
-=======
-    androidTestCompile 'org.mockito:mockito-core:1.9.5'
-    androidTestCompile 'com.google.dexmaker:dexmaker:1.1'
-    androidTestCompile 'com.google.dexmaker:dexmaker-mockito:1.1'
-    androidTestCompile 'com.android.support:support-annotations:23.3.0'
-    androidTestCompile 'com.android.support.test:runner:0.4.1'
-    androidTestCompile 'com.android.support.test:rules:0.4.1'
-
-    compile 'com.squareup.retrofit2:adapter-rxjava:2.0.0'
-    compile 'io.reactivex:rxandroid:1.0.1'
-
-}
->>>>>>> 85495465
 
                 exclude('**/customTabs/**')
                 exclude('**/BuildConfig.java')
