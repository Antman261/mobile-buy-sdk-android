<resources>
    <!-- Application and Activity Names -->
    <string name="app_name">Mobile Buy Sample</string>

    <!-- UI -->
    <string name="please_wait">Please wait</string>
    <string name="loading_data">Loading data from store...</string>
    <string name="syncing_data">Syncing data with Checkout API...</string>
    <string name="error">Error! See logcat for details.</string>
    <string name="shop_error">Error! Could not load shop. ProductDetailsActivity will not work.</string>

    <string name="choose_collection">Choose Collection</string>
    <string name="all_products">All Products</string>

    <string name="choose_product">Choose Product</string>
    <string name="demo_product_details_activity">Demo ProductDetailsActivity</string>
    <string name="theme_style">Theme Style</string>
    <string name="shows_product_image_bg">Shows Product Image BG</string>
    <string name="yes">YES</string>
    <string name="no">NO</string>
    <string name="dark">DARK</string>
    <string name="light">LIGHT</string>
    <string name="choose_accent_color">Choose Accent Color</string>

    <string name="choose_shipping_rate">Choose Shipping Rate</string>
    <string name="no_shipping_rates">Product can\'t be shipped to your address.</string>

    <string name="apply_discounts">Apply Discounts</string>
    <string name="apply_discount">Apply Discount</string>
    <string name="apply_gift_card">Apply Gift Card</string>
    <string name="enter_discount_code">Enter Discount Code</string>
    <string name="enter_gift_card_code">Enter Gift Card Code</string>
    <string name="discount_code">Discount Code</string>
    <string name="gift_card_code">Gift Card Code</string>
    <string name="checkout">Checkout</string>
    <string name="discount_error">Could not apply discount code %s</string>
    <string name="gift_card_error">Could not apply gift card code %s</string>

    <string name="native_checkout">Checkout with Fake Credit Card</string>
    <string name="web_checkout">Web Checkout</string>
    <string name="cart_permalink">Cart Permalink</string>
    <string name="completing_checkout">Completing checkout...</string>
    <string name="getting_checkout_status">Getting checkout status...</string>
    <string name="checkout_complete">Checkout complete!</string>
    <string name="checkout_error">Could not complete checkout</string>
    <string name="unsupported_gateway">Could not create a checkout. Is your payment gateway supported?</string>

    <string name="subtotal">Subtotal</string>
    <string name="discount">Discount</string>
    <string name="gift_card">Gift Card</string>
    <string name="shipping">Shipping</string>
    <string name="taxes">Taxes</string>
    <string name="total">Total</string>

    <!-- Custom URL Scheme -->
    <string name="web_return_to_scheme">mobilebuysample</string>
    <string name="web_return_to_url">"mobilebuysample://"</string>
    <string name="web_return_to_label">"Return to Mobile Buy Sample</string>

<<<<<<< HEAD
    <!-- Android Pay -->
    <string name="checking_android_pay">Checking Android Pay</string>
    <string name="thanks">Thanks for your order</string>
    <string name="confirmation_details">Confirmation details</string>
    <string name="secured_by">Secured By</string>
    <string name="merchant_name">A Sample Merchant</string>
=======
    <string name="collection_list_orders">Orders</string>

    <string name="collection_list_menu_action_login">Log In</string>
    <string name="collection_list_menu_action_logout">Log Out</string>

    <string name="customer_login_title">Customer Login</string>
    <string name="customer_login_email_hint">Email</string>
    <string name="customer_login_email_error_hint">Email can\'t be empty</string>
    <string name="customer_login_password_hint">Password</string>
    <string name="customer_login_password_error_hint">Password can\'t be empty</string>
    <string name="customer_login_first_name_hint">First Name</string>
    <string name="customer_login_first_name_error_hint">First Name can\'t be empty</string>
    <string name="customer_login_last_name_hint">Last Name</string>
    <string name="customer_login_last_name_error_hint">Last Name can\'t be empty</string>
    <string name="customer_login_register_button">Sign Up</string>
    <string name="customer_login_login_button">Log in</string>
    <string name="customer_login_cancel_button">Cancel</string>

    <string name="customer_order_list_title">Orders</string>
    <string name="customer_order_list_total_price" formatted="false">Total: %s %s</string>
>>>>>>> ee48e544
</resources><|MERGE_RESOLUTION|>--- conflicted
+++ resolved
@@ -57,14 +57,14 @@
     <string name="web_return_to_url">"mobilebuysample://"</string>
     <string name="web_return_to_label">"Return to Mobile Buy Sample</string>
 
-<<<<<<< HEAD
     <!-- Android Pay -->
     <string name="checking_android_pay">Checking Android Pay</string>
     <string name="thanks">Thanks for your order</string>
     <string name="confirmation_details">Confirmation details</string>
     <string name="secured_by">Secured By</string>
     <string name="merchant_name">A Sample Merchant</string>
-=======
+
+    <!-- Customers and Orders -->
     <string name="collection_list_orders">Orders</string>
 
     <string name="collection_list_menu_action_login">Log In</string>
@@ -85,5 +85,4 @@
 
     <string name="customer_order_list_title">Orders</string>
     <string name="customer_order_list_total_price" formatted="false">Total: %s %s</string>
->>>>>>> ee48e544
 </resources>