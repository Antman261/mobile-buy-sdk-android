--- conflicted
+++ resolved
@@ -38,11 +38,10 @@
 
         <activity android:name=".activity.CheckoutActivity"/>
 
-<<<<<<< HEAD
         <activity android:name=".activity.AndroidPayCheckoutActivity"/>
 
         <activity android:name=".activity.OrderCompleteActivity"/>
-=======
+
         <activity
             android:name=".customer.CustomerLoginActivity"
             android:label="@string/customer_login_title"
@@ -64,7 +63,6 @@
                 android:name="android.support.PARENT_ACTIVITY"
                 android:value=".activity.CollectionListActivity"/>
         </activity>
->>>>>>> ee48e544
 
     </application>
 
