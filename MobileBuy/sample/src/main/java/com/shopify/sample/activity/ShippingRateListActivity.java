/*
 * The MIT License (MIT)
 *
 * Copyright (c) 2015 Shopify Inc.
 *
 * Permission is hereby granted, free of charge, to any person obtaining a copy
 * of this software and associated documentation files (the "Software"), to deal
 * in the Software without restriction, including without limitation the rights
 * to use, copy, modify, merge, publish, distribute, sublicense, and/or sell
 * copies of the Software, and to permit persons to whom the Software is
 * furnished to do so, subject to the following conditions:
 *
 * The above copyright notice and this permission notice shall be included in
 * all copies or substantial portions of the Software.
 *
 * THE SOFTWARE IS PROVIDED "AS IS", WITHOUT WARRANTY OF ANY KIND, EXPRESS OR
 * IMPLIED, INCLUDING BUT NOT LIMITED TO THE WARRANTIES OF MERCHANTABILITY,
 * FITNESS FOR A PARTICULAR PURPOSE AND NONINFRINGEMENT. IN NO EVENT SHALL THE
 * AUTHORS OR COPYRIGHT HOLDERS BE LIABLE FOR ANY CLAIM, DAMAGES OR OTHER
 * LIABILITY, WHETHER IN AN ACTION OF CONTRACT, TORT OR OTHERWISE, ARISING FROM,
 * OUT OF OR IN CONNECTION WITH THE SOFTWARE OR THE USE OR OTHER DEALINGS IN
 * THE SOFTWARE.
 */

package com.shopify.sample.activity;

import android.content.Intent;
import android.os.Bundle;
import android.view.View;
import android.view.ViewGroup;
import android.widget.AdapterView;
import android.widget.ArrayAdapter;
import android.widget.TextView;
import android.widget.Toast;

import com.shopify.buy.dataprovider.Callback;
import com.shopify.buy.dataprovider.RetrofitError;
import com.shopify.sample.R;
import com.shopify.sample.activity.base.SampleListActivity;
import com.shopify.buy.model.Checkout;
import com.shopify.buy.model.ShippingRate;

import java.util.List;

/**
 * If the selected product requires shipping, this activity allows the user to select a list of shipping rates.
 * For the sample app, the shipping address has been hardcoded and we will only see the shipping rates applicable to that address.
 */
public class ShippingRateListActivity extends SampleListActivity {

    @Override
    protected void onCreate(Bundle savedInstanceState) {
        super.onCreate(savedInstanceState);

        setTitle(R.string.choose_shipping_rate);
    }

    @Override
    protected void onResume() {
        super.onResume();

        // If we haven't already loaded the products from the store, do it now
        if (listView.getAdapter() == null && !isFetching) {
            isFetching = true;
            showLoadingDialog(R.string.loading_data);
            fetchShippingRates();
        }
    }

    /**
     * Fetching shipping rates requires communicating with 3rd party shipping servers, so we need to poll until all the rates have been fetched.
     */
    private void fetchShippingRates() {
        getSampleApplication().getShippingRates(new Callback<List<ShippingRate>>() {
            @Override
<<<<<<< HEAD
            public void success(List<ShippingRate> shippingRates) {
                if (response.code() == HttpURLConnection.HTTP_ACCEPTED) {

                    // Poll until the server either fails or returns HttpStatus.SC_ACCEPTED
                    pollingHandler.postDelayed(new Runnable() {
                        @Override
                        public void run() {
                            fetchShippingRates();
                        }
                    }, POLL_DELAY);

                } else if (response.code() == HttpURLConnection.HTTP_OK) {
                    isFetching = false;

                    // The application should surface to the user that their items cannot be shipped to that location
                    if (shippingRates.size() == 0) {
                        Toast.makeText(ShippingRateListActivity.this, R.string.no_shipping_rates, Toast.LENGTH_LONG).show();
                        finish();
                        return;
                    }

                    onFetchedShippingRates(shippingRates);

                } else {
                    isFetching = false;
=======
            public void success(List<ShippingRate> shippingRates, Response response) {
                isFetching = false;
>>>>>>> 320a04c1

                // The application should surface to the user that their items cannot be shipped to that location
                if (shippingRates.size() == 0) {
                    Toast.makeText(ShippingRateListActivity.this, R.string.no_shipping_rates, Toast.LENGTH_LONG).show();
                    finish();
                    return;
                }

                onFetchedShippingRates(shippingRates);
            }

            @Override
            public void failure(RetrofitError error) {
                isFetching = false;

                // Handle error
                onError(error);
            }
        });
    }

    /**
     * Once the shipping rates have been fetched, display the name and price of each rate in the list.
     *
     * @param shippingRates
     */
    private void onFetchedShippingRates(final List<ShippingRate> shippingRates) {
        dismissLoadingDialog();

        listView.setAdapter(new ArrayAdapter<ShippingRate>(ShippingRateListActivity.this, R.layout.shipping_rate_list_item, shippingRates) {
            @Override
            public View getView(int position, View convertView, ViewGroup parent) {
                View view = convertView;

                if (view == null) {
                    view = View.inflate(getContext(), R.layout.shipping_rate_list_item, null);
                }

                ShippingRate rate = getItem(position);
                ((TextView) view.findViewById(R.id.list_item_left_text)).setText(rate.getTitle());
                ((TextView) view.findViewById(R.id.list_item_right_text)).setText('$' + rate.getPrice());

                return view;
            }
        });

        listView.setOnItemClickListener(new AdapterView.OnItemClickListener() {
            @Override
            public void onItemClick(AdapterView<?> parent, View view, int position, long id) {
                onShippingRateSelected(shippingRates.get(position));
            }
        });
    }

    /**
     * When the user selects a shipping rate, set that rate on the checkout and proceed to the discount activity.
     *
     * @param shippingRate
     */
    private void onShippingRateSelected(ShippingRate shippingRate) {
        showLoadingDialog(R.string.syncing_data);

        getSampleApplication().setShippingRate(shippingRate, new Callback<Checkout>() {
            @Override
            public void success(Checkout checkout) {
                dismissLoadingDialog();
                startActivity(new Intent(ShippingRateListActivity.this, DiscountActivity.class));
            }

            @Override
            public void failure(RetrofitError error) {
                onError(error);
            }
        });
    }

}
<|MERGE_RESOLUTION|>--- conflicted
+++ resolved
@@ -73,37 +73,8 @@
     private void fetchShippingRates() {
         getSampleApplication().getShippingRates(new Callback<List<ShippingRate>>() {
             @Override
-<<<<<<< HEAD
             public void success(List<ShippingRate> shippingRates) {
-                if (response.code() == HttpURLConnection.HTTP_ACCEPTED) {
-
-                    // Poll until the server either fails or returns HttpStatus.SC_ACCEPTED
-                    pollingHandler.postDelayed(new Runnable() {
-                        @Override
-                        public void run() {
-                            fetchShippingRates();
-                        }
-                    }, POLL_DELAY);
-
-                } else if (response.code() == HttpURLConnection.HTTP_OK) {
-                    isFetching = false;
-
-                    // The application should surface to the user that their items cannot be shipped to that location
-                    if (shippingRates.size() == 0) {
-                        Toast.makeText(ShippingRateListActivity.this, R.string.no_shipping_rates, Toast.LENGTH_LONG).show();
-                        finish();
-                        return;
-                    }
-
-                    onFetchedShippingRates(shippingRates);
-
-                } else {
-                    isFetching = false;
-=======
-            public void success(List<ShippingRate> shippingRates, Response response) {
                 isFetching = false;
->>>>>>> 320a04c1
-
                 // The application should surface to the user that their items cannot be shipped to that location
                 if (shippingRates.size() == 0) {
                     Toast.makeText(ShippingRateListActivity.this, R.string.no_shipping_rates, Toast.LENGTH_LONG).show();
