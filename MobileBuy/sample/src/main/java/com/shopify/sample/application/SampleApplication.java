/*
 * The MIT License (MIT)
 *
 * Copyright (c) 2015 Shopify Inc.
 *
 * Permission is hereby granted, free of charge, to any person obtaining a copy
 * of this software and associated documentation files (the "Software"), to deal
 * in the Software without restriction, including without limitation the rights
 * to use, copy, modify, merge, publish, distribute, sublicense, and/or sell
 * copies of the Software, and to permit persons to whom the Software is
 * furnished to do so, subject to the following conditions:
 *
 * The above copyright notice and this permission notice shall be included in
 * all copies or substantial portions of the Software.
 *
 * THE SOFTWARE IS PROVIDED "AS IS", WITHOUT WARRANTY OF ANY KIND, EXPRESS OR
 * IMPLIED, INCLUDING BUT NOT LIMITED TO THE WARRANTIES OF MERCHANTABILITY,
 * FITNESS FOR A PARTICULAR PURPOSE AND NONINFRINGEMENT. IN NO EVENT SHALL THE
 * AUTHORS OR COPYRIGHT HOLDERS BE LIABLE FOR ANY CLAIM, DAMAGES OR OTHER
 * LIABILITY, WHETHER IN AN ACTION OF CONTRACT, TORT OR OTHERWISE, ARISING FROM,
 * OUT OF OR IN CONNECTION WITH THE SOFTWARE OR THE USE OR OTHER DEALINGS IN
 * THE SOFTWARE.
 */

package com.shopify.sample.application;

import android.app.Activity;
import android.app.Application;
import android.content.Intent;
import android.net.Uri;
import android.text.TextUtils;
import android.widget.Toast;

<<<<<<< HEAD
import com.google.android.gms.wallet.FullWallet;
import com.google.android.gms.wallet.MaskedWallet;
import com.google.android.gms.wallet.WalletConstants;
import com.shopify.buy.dataprovider.BuyClient;
import com.shopify.buy.dataprovider.Callback;
import com.shopify.buy.dataprovider.BuyClientBuilder;
=======
import com.shopify.buy.dataprovider.BuyClient;
import com.shopify.buy.dataprovider.BuyClientBuilder;
import com.shopify.buy.dataprovider.Callback;
>>>>>>> ee48e544
import com.shopify.buy.dataprovider.RetrofitError;
import com.shopify.buy.model.Address;
import com.shopify.buy.model.Cart;
import com.shopify.buy.model.Checkout;
import com.shopify.buy.model.Collection;
import com.shopify.buy.model.CreditCard;
import com.shopify.buy.model.Customer;
import com.shopify.buy.model.LineItem;
import com.shopify.buy.model.Product;
import com.shopify.buy.model.ShippingRate;
import com.shopify.buy.model.Shop;
<<<<<<< HEAD
import com.shopify.buy.utils.AndroidPayHelper;
=======
>>>>>>> ee48e544
import com.shopify.sample.BuildConfig;
import com.shopify.sample.R;
import com.shopify.sample.ui.ProductDetailsBuilder;
import com.shopify.sample.ui.ProductDetailsTheme;

import java.util.List;
import java.util.concurrent.TimeUnit;

import okhttp3.logging.HttpLoggingInterceptor;

/**
 * Application class that maintains instances of BuyClient and Checkout for the lifetime of the app.
 */
public class SampleApplication extends Application {

    private static final String SHOP_PROPERTIES_INSTRUCTION =
            "\n\tAdd your shop credentials to a shop.properties file in the main app folder (e.g. 'app/shop.properties'). Include these keys:\n" +
                    "\t\tSHOP_DOMAIN=<myshop>.myshopify.com\n" +
                    "\t\tAPI_KEY=0123456789abcdefghijklmnopqrstuvw\n";

    private static SampleApplication instance;

    private static Customer customer;

    public static BuyClient getBuyClient() {
        return instance.buyClient;
    }

    public static Customer getCustomer() {
        return customer;
    }

    public static void setCustomer(Customer customer) {
        SampleApplication.customer = customer;
    }

    private BuyClient buyClient;
    private Checkout checkout;
    private Shop shop;

    private MaskedWallet maskedWallet;

    public static final String ANDROID_PAY_FLOW = "com.shopify.sample.androidpayflow";

    // Use ENVIRONMENT_TEST for testing
    public static final int WALLET_ENVIRONMENT = WalletConstants.ENVIRONMENT_SANDBOX;

    @Override
    public void onCreate() {
        super.onCreate();

        instance = this;

        initializeBuyClient();
    }

    private void initializeBuyClient() {
        String shopUrl = BuildConfig.SHOP_DOMAIN;
        if (TextUtils.isEmpty(shopUrl)) {
            throw new IllegalArgumentException(SHOP_PROPERTIES_INSTRUCTION + "You must add 'SHOP_DOMAIN' entry in app/shop.properties, in the form '<myshop>.myshopify.com'");
        }

        String shopifyApiKey = BuildConfig.API_KEY;
        if (TextUtils.isEmpty(shopifyApiKey)) {
            throw new IllegalArgumentException(SHOP_PROPERTIES_INSTRUCTION + "You must populate the 'API_KEY' entry in app/shop.properties");
        }

        String shopifyAppId = BuildConfig.APP_ID;
        if (TextUtils.isEmpty(shopifyAppId)) {
            throw new IllegalArgumentException(SHOP_PROPERTIES_INSTRUCTION + "You must populate the 'APP_ID' entry in app/shop.properties");
        }

        String applicationName = getPackageName();

        final HttpLoggingInterceptor logging = new HttpLoggingInterceptor().setLevel(BuildConfig.OKHTTP_LOG_LEVEL);

        /**
         * Create the BuyClient
         */

        buyClient = new BuyClientBuilder()
                .shopDomain(shopUrl)
                .apiKey(shopifyApiKey)
                .appId(shopifyAppId)
                .applicationName(applicationName)
                .interceptors(logging)
                .networkRequestRetryPolicy(3, TimeUnit.MILLISECONDS.toMillis(200), 1.5f)
                .build();

        buyClient.getShop(new Callback<Shop>() {
            @Override
            public void success(Shop shop) {
                SampleApplication.this.shop = shop;
            }

            @Override
            public void failure(RetrofitError error) {
                Toast.makeText(SampleApplication.this, R.string.shop_error, Toast.LENGTH_LONG).show();
            }
        });

        // Enable Android Pay. This is an optional call
        String androidPayPublicKey = BuildConfig.ANDROID_PAY_PUBLIC_KEY;

        if (!TextUtils.isEmpty(androidPayPublicKey)) {
            buyClient.enableAndroidPay(androidPayPublicKey);
        }
    }

    public void getCollections(final Callback<List<Collection>> callback) {
        buyClient.getCollections(callback);
    }


    public void getAllProducts(final int page, final List<Product> allProducts, final Callback<List<Product>> callback) {

        buyClient.getProductPage(page, new Callback<List<Product>>() {
            @Override
            public void success(List<Product> products) {
                if (products.size() > 0) {
                    allProducts.addAll(products);
                    getAllProducts(page + 1, allProducts, callback);
                } else {
                    callback.success(allProducts);
                }
            }

            @Override
            public void failure(RetrofitError error) {
                callback.failure(error);
            }
        });
    }

    public void getProducts(String collectionId, Callback<List<Product>> callback) {
        // For this sample app, we'll just fetch the first page of products in the collection
        buyClient.getProducts(1, collectionId, callback);
    }

    /**
     * Create a new checkout with the selected product. For convenience in the sample app we will hardcode the user's shipping address.
     * The shipping rates fetched in ShippingRateListActivity will be for this address.
     *
     * For the Android Pay Checkout, we will replace this with the address and email returned in the {@link MaskedWallet}
     *
     * @param product
     * @param callback
     */
    public void createCheckout(final Product product, final Callback<Checkout> callback) {
        Cart cart = new Cart();
        cart.addVariant(product.getVariants().get(0));

        checkout = new Checkout(cart);

        // if we have logged in customer use customer email instead of hardcoded one
        if (customer != null) {
            checkout.setEmail(customer.getEmail());
        } else {
            checkout.setEmail("something@somehost.com");
        }

        // the same for shipping address if we have logged in customer use customer default shipping address instead of hardcoded one
        if (customer != null && customer.getDefaultAddress() != null) {
            checkout.setShippingAddress(customer.getDefaultAddress());
            checkout.setBillingAddress(customer.getDefaultAddress());
        } else {
            final Address address = new Address();
            address.setFirstName("Dinosaur");
            address.setLastName("Banana");
            address.setAddress1("421 8th Ave");
            address.setCity("New York");
            address.setProvince("NY");
            address.setZip("10001");
            address.setCountryCode("US");
            checkout.setShippingAddress(address);
            checkout.setBillingAddress(address);
        }

        checkout.setWebReturnToUrl(getString(R.string.web_return_to_url));
        checkout.setWebReturnToLabel(getString(R.string.web_return_to_label));

        buyClient.createCheckout(checkout, wrapCheckoutCallback(callback));
    }

    public String getCartPermalink() {
        Uri.Builder uri = new Uri.Builder();
        uri.scheme("http").path(buyClient.getShopDomain()).appendPath("cart");

        StringBuilder lineItemsStr = new StringBuilder();
        String prefix = "";
        for (LineItem lineItem : checkout.getLineItems()) {
            lineItemsStr.append(prefix);
            lineItemsStr.append(Long.toString(lineItem.getVariantId()));
            lineItemsStr.append(":");
            lineItemsStr.append(Long.toString(lineItem.getQuantity()));
            prefix = ",";
        }
        uri.appendPath(lineItemsStr.toString());

        uri.appendQueryParameter("channel", "mobile_app");
        uri.appendQueryParameter("checkout[email]", "email@domain.com");

        uri.appendQueryParameter("checkout[shipping_address][address1]", "Cart Permalink");
        uri.appendQueryParameter("checkout[shipping_address][city]", "Toronto");
        uri.appendQueryParameter("checkout[shipping_address][company]", "Shopify");
        uri.appendQueryParameter("checkout[shipping_address][first_name]", "Dinosaur");
        uri.appendQueryParameter("checkout[shipping_address][last_name]", "Banana");
        uri.appendQueryParameter("checkout[shipping_address][phone]", "416-555-1234");
        uri.appendQueryParameter("checkout[shipping_address][country]", "Canada");
        uri.appendQueryParameter("checkout[shipping_address][province]", "Ontario");
        uri.appendQueryParameter("checkout[shipping_address][zip]", "M5V2J4");

        return uri.build().toString();
    }

    /**
     * Update a checkout.
     */
    public void updateCheckout(final Checkout checkout, final Callback<Checkout> callback) {
        buyClient.updateCheckout(checkout, wrapCheckoutCallback(callback));
    }

    public void updateCheckout(final Checkout checkout, MaskedWallet maskedWallet, final Callback<Checkout> callback) {
        // Update the checkout with the Address information in the Masked Wallet
        AndroidPayHelper.updateCheckoutAddressAndEmail(checkout, maskedWallet);
        updateCheckout(checkout, callback);
    }

    public Checkout getCheckout() {
        return checkout;
    }

    public BuyClient getBuyClient() {
        return buyClient;
    }

    public Shop getShop() {
        return shop;
    }

    public MaskedWallet getMaskedWallet() {
        return maskedWallet;
    }

    public void setMaskedWallet(MaskedWallet maskedWallet) {
        this.maskedWallet = maskedWallet;
    }

    public void getShippingRates(final Callback<List<ShippingRate>> callback) {
        buyClient.getShippingRates(checkout.getToken(), callback);
    }

    public void setShippingRate(ShippingRate shippingRate, final Callback<Checkout> callback) {
        checkout.setShippingRate(shippingRate);
        buyClient.updateCheckout(checkout, wrapCheckoutCallback(callback));
    }

    public void setDiscountCode(final String code, final Callback<Checkout> callback) {
        checkout.setDiscountCode(code);
        buyClient.updateCheckout(checkout, wrapCheckoutCallback(callback));
    }

    public void addGiftCard(final String code, final Callback<Checkout> callback) {
        buyClient.applyGiftCard(code, checkout, wrapCheckoutCallback(callback));
    }

    public void storeCreditCard(final CreditCard card, final Callback<Checkout> callback) {
        buyClient.storeCreditCard(card, checkout, wrapCheckoutCallback(callback));
    }

    public void completeCheckout(final Callback<Checkout> callback) {
        buyClient.completeCheckout(checkout, wrapCheckoutCallback(callback));
    }

    public void completeCheckout(FullWallet fullWallet, final Callback<Checkout> callback) {
        buyClient.completeCheckout(fullWallet.getPaymentMethodToken().getToken(), checkout, wrapCheckoutCallbackForPayment(callback));
    }

    public void launchProductDetailsActivity(Activity activity, Product product, ProductDetailsTheme theme) {
        ProductDetailsBuilder builder = new ProductDetailsBuilder(this, buyClient);
        Intent intent = builder.setShopDomain(buyClient.getShopDomain())
                .setProduct(product)
                .setTheme(theme)
                .setShop(shop)
                .setWebReturnToUrl(getString(R.string.web_return_to_url))
                .setWebReturnToLabel(getString(R.string.web_return_to_label))
                .build();
        activity.startActivityForResult(intent, 1);
    }

    /**
     * Wraps the callbacks that are provided by the activities so that the checkout ivar is always up to date.
     *
     * @param callback
     * @return
     */
    private Callback<Checkout> wrapCheckoutCallback(final Callback<Checkout> callback) {
        return new Callback<Checkout>() {
            @Override
            public void success(Checkout checkout) {
                SampleApplication.this.checkout = checkout;
                callback.success(checkout);
            }

            @Override
            public void failure(RetrofitError error) {
                callback.failure(error);
            }
        };
    }

}<|MERGE_RESOLUTION|>--- conflicted
+++ resolved
@@ -31,18 +31,12 @@
 import android.text.TextUtils;
 import android.widget.Toast;
 
-<<<<<<< HEAD
 import com.google.android.gms.wallet.FullWallet;
 import com.google.android.gms.wallet.MaskedWallet;
 import com.google.android.gms.wallet.WalletConstants;
 import com.shopify.buy.dataprovider.BuyClient;
 import com.shopify.buy.dataprovider.Callback;
 import com.shopify.buy.dataprovider.BuyClientBuilder;
-=======
-import com.shopify.buy.dataprovider.BuyClient;
-import com.shopify.buy.dataprovider.BuyClientBuilder;
-import com.shopify.buy.dataprovider.Callback;
->>>>>>> ee48e544
 import com.shopify.buy.dataprovider.RetrofitError;
 import com.shopify.buy.model.Address;
 import com.shopify.buy.model.Cart;
@@ -54,10 +48,7 @@
 import com.shopify.buy.model.Product;
 import com.shopify.buy.model.ShippingRate;
 import com.shopify.buy.model.Shop;
-<<<<<<< HEAD
 import com.shopify.buy.utils.AndroidPayHelper;
-=======
->>>>>>> ee48e544
 import com.shopify.sample.BuildConfig;
 import com.shopify.sample.R;
 import com.shopify.sample.ui.ProductDetailsBuilder;
@@ -290,10 +281,6 @@
         return checkout;
     }
 
-    public BuyClient getBuyClient() {
-        return buyClient;
-    }
-
     public Shop getShop() {
         return shop;
     }
@@ -333,7 +320,7 @@
     }
 
     public void completeCheckout(FullWallet fullWallet, final Callback<Checkout> callback) {
-        buyClient.completeCheckout(fullWallet.getPaymentMethodToken().getToken(), checkout, wrapCheckoutCallbackForPayment(callback));
+        buyClient.completeCheckout(fullWallet.getPaymentMethodToken().getToken(), checkout, wrapCheckoutCallback(callback));
     }
 
     public void launchProductDetailsActivity(Activity activity, Product product, ProductDetailsTheme theme) {
