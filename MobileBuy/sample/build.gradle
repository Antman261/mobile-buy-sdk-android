buildscript {
    repositories {
        mavenCentral()
    }
    dependencies {
        classpath 'com.neenbedankt.gradle.plugins:android-apt:1.8'
    }
}

apply plugin: 'com.android.application'
apply plugin: 'com.neenbedankt.android-apt'

android {
    compileSdkVersion 23
    buildToolsVersion "23.0.1"

    defaultConfig {
        applicationId "com.shopify.sample"
        minSdkVersion 14
        targetSdkVersion 23
        versionCode 1
        versionName "1.0"
    }
    buildTypes {
        all {
            buildConfigField 'okhttp3.logging.HttpLoggingInterceptor.Level', 'OKHTTP_LOG_LEVEL', 'okhttp3.logging.HttpLoggingInterceptor.Level.BODY'

            // We pull the shop settings either from the Environment or a file called shop.properties at the root of the project.
            // Environment variables will take precedence, we will attempt to read those first.
            def shopDomain
            def apiKey
            def appId
            def androidPayPublicKey

            // get the shop setting from the environment if there any
            shopDomain = System.getenv("SHOP_DOMAIN")
            apiKey = System.getenv("API_KEY")
            appId = System.getenv("APP_ID")
            androidPayPublicKey = System.getenv("ANDROID_PAY_PUBLIC_KEY")

            // pull the store properties from the local file if it exists.  Environment variables take precedence
            def shopProperties = new Properties();
            File shopPropertiesFile = project.file('shop.properties')

            if (shopPropertiesFile.exists()) {
                shopProperties.load(new FileInputStream(shopPropertiesFile))
                shopDomain = shopDomain ?: shopProperties["SHOP_DOMAIN"]
                apiKey = apiKey ?: shopProperties["API_KEY"]
                appId = appId ?: shopProperties["APP_ID"]
                androidPayPublicKey = androidPayPublicKey ?: shopProperties["ANDROID_PAY_PUBLIC_KEY"]
            }

            if (!shopDomain) {
                shopDomain = ""
            }
            if (!apiKey) {
                apiKey = ""
            }
            if (!appId) {
                appId = ""
            }
            if (!androidPayPublicKey) {
                androidPayPublicKey = ""
            }

            buildConfigField "String", "SHOP_DOMAIN", "\"" + shopDomain.toString() + "\""
            buildConfigField "String", "API_KEY", "\"" + apiKey.toString() + "\""
            buildConfigField "String", "APP_ID", "\"" + appId.toString() + "\""
<<<<<<< HEAD
            buildConfigField "String", "ANDROID_PAY_PUBLIC_KEY",  "\"" + androidPayPublicKey.toString() + "\""
=======
            buildConfigField "boolean", "USE_RX_API", "false"
>>>>>>> ee48e544
        }
    }

    lintOptions {
        abortOnError false
    }
}

dependencies {
    compile fileTree(include: ['*.jar'], dir: 'libs')
    compile 'com.squareup.picasso:picasso:2.5.2'
    compile 'com.squareup.okhttp:okhttp-urlconnection:2.5.0'
    compile 'com.squareup.okhttp:okhttp:2.5.0'
    compile 'com.squareup.retrofit:retrofit:1.9.0'
    compile 'com.jakewharton:butterknife:8.0.1'
    apt 'com.jakewharton:butterknife-compiler:8.0.1'
    compile project(':buy')
}<|MERGE_RESOLUTION|>--- conflicted
+++ resolved
@@ -66,11 +66,8 @@
             buildConfigField "String", "SHOP_DOMAIN", "\"" + shopDomain.toString() + "\""
             buildConfigField "String", "API_KEY", "\"" + apiKey.toString() + "\""
             buildConfigField "String", "APP_ID", "\"" + appId.toString() + "\""
-<<<<<<< HEAD
             buildConfigField "String", "ANDROID_PAY_PUBLIC_KEY",  "\"" + androidPayPublicKey.toString() + "\""
-=======
             buildConfigField "boolean", "USE_RX_API", "false"
->>>>>>> ee48e544
         }
     }
 
